--- conflicted
+++ resolved
@@ -1,1055 +1,1040 @@
-// controllers/analysisController.js
-const analysisService = require('../../services/analysisService');
-const userService = require('../../services/userService');
-const authService = require('../../services/authService');
-const logService = require('../../services/logService');
-const exportMonitoringService = require('../../services/exportMonitoringService');
-const deviceFingerprintUtil = require('../../utils/deviceFingerprint');
-const organizationSettingsService = require('../../services/organizationSettingsService');
-
-/**
- * Analysis controller for managing blood analyses
- */
-class AnalysisController {
-
-    /**
-     * Create a new analysis
-     * @param {Object} req - Express request
-     * @param {Object} res - Express response
-     */
-    async createAnalysis(req, res) {
-        try {
-            const {
-                analysisDate,
-                patientId,
-                doctorId,
-                roomId,
-                analysisType,
-                notes
-            } = req.body;
-            const { userId } = req.auth;
-
-            // Validate required fields
-            if (!analysisDate || !patientId || !doctorId || !roomId || !analysisType) {
-                return res.status(400).json({
-                    success: false,
-                    message: 'Analysis date, patient, doctor, room, and analysis type are required'
-                });
-            }
-
-            // Validate analysis type against configured types
-            const analysisTypesResult = await organizationSettingsService.getAnalysisTypes();
-            if (!analysisTypesResult.success) {
-                return res.status(500).json({
-                    success: false,
-                    message: 'Failed to retrieve analysis types configuration'
-                });
-            }
-            
-            const validTypes = analysisTypesResult.analysisTypes.map(type => type.code);
-            if (!validTypes.includes(analysisType)) {
-                return res.status(400).json({
-                    success: false,
-                    message: `Invalid analysis type. Valid types are: ${validTypes.join(', ')}`
-                });
-            }
-
-            const context = {
-                ip: req.ip,
-                deviceFingerprint: deviceFingerprintUtil.getFingerprint(req),
-                userAgent: req.headers['user-agent'] || 'unknown'
-            };
-
-            const result = await analysisService.createAnalysis({
-                analysisDate: new Date(analysisDate),
-                patientId: parseInt(patientId),
-                doctorId: parseInt(doctorId),
-                roomId: parseInt(roomId),
-                analysisType,
-                notes,
-                createdBy: userId
-            }, context);
-
-            return res.status(result.success ? 201 : 400).json(result);
-        } catch (error) {
-            console.error('Create analysis error:', error);
-            return res.status(500).json({
-                success: false,
-                message: 'Failed to create analysis'
-            });
-        }
-    }
-
-    /**
-     * Get analysis by ID
-     * @param {Object} req - Express request
-     * @param {Object} res - Express response
-     */
-    async getAnalysisById(req, res) {
-        try {
-            const { id } = req.params;
-
-            // Extract user context for service filtering
-            const userContext = await new AnalysisController()._extractUserContext(req);
-
-            const result = await analysisService.getAnalysisById(
-                parseInt(id),
-                userContext
-            );
-
-            if (!result.success) {
-                return res.status(404).json(result);
-            }
-
-            return res.status(200).json({
-                success: true,
-                data: result.data
-            });
-        } catch (error) {
-            console.error('Get analysis error:', error);
-            return res.status(500).json({
-                success: false,
-                message: 'Failed to retrieve analysis'
-            });
-        }
-    }
-
-    /**
-     * Get analyses with filtering and pagination
-     * @param {Object} req - Express request
-     * @param {Object} res - Express response
-     */
-    async getAnalyses(req, res) {
-        try {
-            const {
-                search,
-                status,
-                analysisType,
-                patientId,
-                doctorId,
-                roomId,
-                startDate,
-                endDate,
-                page = 1,
-                limit = 20
-            } = req.query;
-
-            const filters = {
-                search,
-                status,
-                analysisType,
-                patientId: patientId ? parseInt(patientId) : undefined,
-                doctorId: doctorId ? parseInt(doctorId) : undefined,
-                roomId: roomId ? parseInt(roomId) : undefined,
-                startDate: startDate ? new Date(startDate) : null,
-                endDate: endDate ? new Date(endDate) : null
-            };
-
-            // Extract user context for service filtering
-            const userContext = await new AnalysisController()._extractUserContext(req);
-
-            const result = await analysisService.getAnalyses(
-                filters,
-                parseInt(page),
-                parseInt(limit),
-                userContext
-            );
-
-            if (!result.success) {
-                return res.status(400).json(result);
-            }
-
-            return res.status(200).json({
-                success: true,
-                data: result.analyses,
-                pagination: {
-                    page: result.page,
-                    limit: result.limit,
-                    total: result.total,
-                    totalPages: result.totalPages
-                },
-                serviceFiltered: result.serviceFiltered || false
-            });
-        } catch (error) {
-            console.error('Get analyses error:', error);
-            return res.status(500).json({
-                success: false,
-                message: 'Failed to retrieve analyses'
-            });
-        }
-    }
-
-    /**
-     * Export analyses to JSON format
-     * @param {Object} req - Express request
-     * @param {Object} res - Express response
-     */
-    async exportAnalysesJson(req, res) {
-        try {
-            const { userId, username, permissions } = req.auth;
-
-            if (!permissions.includes('analyses.view') && !permissions.includes('analyses.export')) {
-                return res.status(403).json({
-                    success: false,
-                    message: 'Permission denied'
-                });
-            }
-
-            const { password, filters = {}, includeColumns, excludeColumns } = req.body;
-
-            if (!password) {
-                return res.status(400).json({
-                    success: false,
-                    message: 'Password is required for export'
-                });
-            }
-
-            const context = new AnalysisController()._getRequestContext(req);
-
-            // Verify user's password
-            const passwordValid = await authService.verifyUserPassword(userId, password);
-            if (!passwordValid.success) {
-                await new AnalysisController()._logExportFailure('json', userId, context, 'analyses');
-                return res.status(401).json({
-                    success: false,
-                    message: 'Invalid password'
-                });
-            }
-
-            const unifiedFilters = {
-                search: filters.search,
-                status: filters.status,
-                analysisType: filters.analysisType,
-                patientId: filters.patientId ? parseInt(filters.patientId) : undefined,
-                doctorId: filters.doctorId ? parseInt(filters.doctorId) : undefined,
-                roomId: filters.roomId ? parseInt(filters.roomId) : undefined,
-                startDate: filters.startDate ? new Date(filters.startDate) : null,
-                endDate: filters.endDate ? new Date(filters.endDate) : null
-            };
-
-            // Extract user context for service filtering
-            const userContext = await new AnalysisController()._extractUserContext(req);
-
-            // Monitor export behavior before proceeding
-            const monitoringResult = await exportMonitoringService.monitorExport(
-                userId,
-                'analyses',
-                1000, // Estimated count, will be updated after actual export
-                'json',
-                context
-            );
-
-            if (!monitoringResult.allowed) {
-                await new AnalysisController()._logExportFailure('json', userId, context, 'analyses');
-                
-                // If account was locked, invalidate session immediately
-                if (monitoringResult.action === 'account_locked') {
-                    // Clear authentication cookies
-                    res.clearCookie('accessToken', {
-                        httpOnly: true,
-                        secure: process.env.NODE_ENV === 'production',
-                        sameSite: 'strict',
-                        path: '/'
-                    });
-                    res.clearCookie('refreshToken', {
-                        httpOnly: true,
-                        secure: process.env.NODE_ENV === 'production',
-                        sameSite: 'strict',
-                        path: '/api/auth/refresh-token'
-                    });
-                }
-                
-                return res.status(403).json({
-                    success: false,
-                    message: monitoringResult.message || 'Export not allowed due to security restrictions',
-                    locked: monitoringResult.action === 'account_locked'
-                });
-            }
-
-            // Export analyses using the service
-            const result = await analysisService.exportAnalyses(unifiedFilters, 'json', {
-                includeColumns,
-                excludeColumns
-            }, userContext);
-
-            if (!result.success) {
-                return res.status(400).json(result);
-            }
-
-            // Log the export with actual count
-            await new AnalysisController()._logExportSuccess('json', userId, result.dataCount, filters, context, 'analyses');
-            
-            // Update monitoring with actual record count
-            await exportMonitoringService.monitorExport(
-                userId,
-                'analyses',
-                result.dataCount,
-                'json',
-                context
-            );
-
-            // Set headers for file download
-            const filename = `analyses_export_${new Date().toISOString().split('T')[0]}.json`;
-            res.setHeader('Content-Type', 'application/json');
-            res.setHeader('Content-Disposition', `attachment; filename="${filename}"`);
-
-            return res.status(200).json({
-                success: true,
-                exportDate: new Date().toISOString(),
-                exportedBy: username,
-                analysisCount: result.dataCount,
-                filters: result.appliedFilters,
-                serviceFiltered: result.metadata?.serviceFiltered || false,
-                analyses: result.data
-            });
-        } catch (error) {
-            console.error('Export analyses JSON error:', error);
-            return res.status(500).json({
-                success: false,
-                message: 'Failed to export analyses'
-            });
-        }
-    }
-
-    /**
-     * Export analyses to CSV format
-     * @param {Object} req - Express request
-     * @param {Object} res - Express response
-     */
-    async exportAnalysesCsv(req, res) {
-        try {
-            const { userId, username, permissions } = req.auth;
-
-            if (!permissions.includes('analyses.view') && !permissions.includes('analyses.export')) {
-                return res.status(403).json({
-                    success: false,
-                    message: 'Permission denied'
-                });
-            }
-
-            const { password, filters = {}, includeColumns, excludeColumns } = req.body;
-
-            if (!password) {
-                return res.status(400).json({
-                    success: false,
-                    message: 'Password is required for export'
-                });
-            }
-
-            const context = new AnalysisController()._getRequestContext(req);
-
-            // Verify user's password
-            const passwordValid = await authService.verifyUserPassword(userId, password);
-            if (!passwordValid.success) {
-                await new AnalysisController()._logExportFailure('csv', userId, context, 'analyses');
-                return res.status(401).json({
-                    success: false,
-                    message: 'Invalid password'
-                });
-            }
-
-            const unifiedFilters = {
-                search: filters.search,
-                status: filters.status,
-                analysisType: filters.analysisType,
-                patientId: filters.patientId ? parseInt(filters.patientId) : undefined,
-                doctorId: filters.doctorId ? parseInt(filters.doctorId) : undefined,
-                roomId: filters.roomId ? parseInt(filters.roomId) : undefined,
-                startDate: filters.startDate ? new Date(filters.startDate) : null,
-                endDate: filters.endDate ? new Date(filters.endDate) : null
-            };
-
-            // Extract user context for service filtering
-            const userContext = await new AnalysisController()._extractUserContext(req);
-
-            // Monitor export behavior before proceeding
-            const monitoringResult = await exportMonitoringService.monitorExport(
-                userId,
-                'analyses',
-                1000, // Estimated count
-                'csv',
-                context
-            );
-
-            if (!monitoringResult.allowed) {
-                await new AnalysisController()._logExportFailure('csv', userId, context, 'analyses');
-                
-                // If account was locked, invalidate session immediately
-                if (monitoringResult.action === 'account_locked') {
-                    // Clear authentication cookies
-                    res.clearCookie('accessToken', {
-                        httpOnly: true,
-                        secure: process.env.NODE_ENV === 'production',
-                        sameSite: 'strict',
-                        path: '/'
-                    });
-                    res.clearCookie('refreshToken', {
-                        httpOnly: true,
-                        secure: process.env.NODE_ENV === 'production',
-                        sameSite: 'strict',
-                        path: '/api/auth/refresh-token'
-                    });
-                }
-                
-                return res.status(403).json({
-                    success: false,
-                    message: monitoringResult.message || 'Export not allowed due to security restrictions',
-                    locked: monitoringResult.action === 'account_locked'
-                });
-            }
-
-            // Export analyses using the service
-            const result = await analysisService.exportAnalyses(unifiedFilters, 'csv', {
-                includeColumns,
-                excludeColumns
-            }, userContext);
-
-            if (!result.success) {
-                return res.status(400).json(result);
-            }
-
-            // Log the export with actual count
-            await new AnalysisController()._logExportSuccess('csv', userId, result.dataCount, filters, context, 'analyses');
-            
-            // Update monitoring with actual record count
-            await exportMonitoringService.monitorExport(
-                userId,
-                'analyses',
-                result.dataCount,
-                'csv',
-                context
-            );
-
-            // Set headers for CSV download
-            const filename = `analyses_export_${new Date().toISOString().split('T')[0]}.csv`;
-            res.setHeader('Content-Type', 'text/csv');
-            res.setHeader('Content-Disposition', `attachment; filename="${filename}"`);
-            
-            // Add export limit warning headers
-            if (monitoringResult.showWarning) {
-                res.setHeader('X-Export-Warning', 'true');
-                res.setHeader('X-Export-Limits', JSON.stringify(monitoringResult.exportLimits));
-                res.setHeader('X-Export-Message', `Warning: You have ${monitoringResult.exportLimits.hourlyRemaining} export(s) remaining this hour and ${monitoringResult.exportLimits.dailyRemaining} export(s) remaining today.`);
-            }
-
-            return res.status(200).send(result.csvData);
-        } catch (error) {
-            console.error('Export analyses CSV error:', error);
-            return res.status(500).json({
-                success: false,
-                message: 'Failed to export analyses'
-            });
-        }
-    }
-
-    /**
-     * Export analyses to Excel format
-     * @param {Object} req - Express request
-     * @param {Object} res - Express response
-     */
-    async exportAnalysesExcel(req, res) {
-        try {
-            const { userId, username, permissions } = req.auth;
-
-            if (!permissions.includes('analyses.view') && !permissions.includes('analyses.export')) {
-                return res.status(403).json({
-                    success: false,
-                    message: 'Permission denied'
-                });
-            }
-
-            const { password, filters = {}, includeColumns, excludeColumns } = req.body;
-
-            if (!password) {
-                return res.status(400).json({
-                    success: false,
-                    message: 'Password is required for export'
-                });
-            }
-
-            const context = new AnalysisController()._getRequestContext(req);
-
-            // Verify user's password
-            const passwordValid = await authService.verifyUserPassword(userId, password);
-            if (!passwordValid.success) {
-                await new AnalysisController()._logExportFailure('excel', userId, context, 'analyses');
-                return res.status(401).json({
-                    success: false,
-                    message: 'Invalid password'
-                });
-            }
-
-            const unifiedFilters = {
-                search: filters.search,
-                status: filters.status,
-                analysisType: filters.analysisType,
-                patientId: filters.patientId ? parseInt(filters.patientId) : undefined,
-                doctorId: filters.doctorId ? parseInt(filters.doctorId) : undefined,
-                roomId: filters.roomId ? parseInt(filters.roomId) : undefined,
-                startDate: filters.startDate ? new Date(filters.startDate) : null,
-                endDate: filters.endDate ? new Date(filters.endDate) : null
-            };
-
-            // Extract user context for service filtering
-            const userContext = await new AnalysisController()._extractUserContext(req);
-
-            // Monitor export behavior before proceeding
-            const monitoringResult = await exportMonitoringService.monitorExport(
-                userId,
-                'analyses',
-                1000, // Estimated count
-                'excel',
-                context
-            );
-
-            if (!monitoringResult.allowed) {
-                await new AnalysisController()._logExportFailure('excel', userId, context, 'analyses');
-                
-                // If account was locked, invalidate session immediately
-                if (monitoringResult.action === 'account_locked') {
-                    // Clear authentication cookies
-                    res.clearCookie('accessToken', {
-                        httpOnly: true,
-                        secure: process.env.NODE_ENV === 'production',
-                        sameSite: 'strict',
-                        path: '/'
-                    });
-                    res.clearCookie('refreshToken', {
-                        httpOnly: true,
-                        secure: process.env.NODE_ENV === 'production',
-                        sameSite: 'strict',
-                        path: '/api/auth/refresh-token'
-                    });
-                }
-                
-                return res.status(403).json({
-                    success: false,
-                    message: monitoringResult.message || 'Export not allowed due to security restrictions',
-                    locked: monitoringResult.action === 'account_locked'
-                });
-            }
-
-            // Export analyses using the service
-            const result = await analysisService.exportAnalyses(unifiedFilters, 'excel', {
-                includeColumns,
-                excludeColumns
-            }, userContext);
-
-            if (!result.success) {
-                return res.status(400).json(result);
-            }
-
-            // Log the export with actual count
-            await new AnalysisController()._logExportSuccess('excel', userId, result.dataCount, filters, context, 'analyses');
-            
-            // Update monitoring with actual record count
-            await exportMonitoringService.monitorExport(
-                userId,
-                'analyses',
-                result.dataCount,
-                'excel',
-                context
-            );
-
-            // Set headers for Excel download
-            const filename = `analyses_export_${new Date().toISOString().split('T')[0]}.xlsx`;
-            res.setHeader('Content-Type', 'application/vnd.openxmlformats-officedocument.spreadsheetml.sheet');
-            res.setHeader('Content-Disposition', `attachment; filename="${filename}"`);
-            
-            // Add export limit warning headers
-            if (monitoringResult.showWarning) {
-                res.setHeader('X-Export-Warning', 'true');
-                res.setHeader('X-Export-Limits', JSON.stringify(monitoringResult.exportLimits));
-                res.setHeader('X-Export-Message', `Warning: You have ${monitoringResult.exportLimits.hourlyRemaining} export(s) remaining this hour and ${monitoringResult.exportLimits.dailyRemaining} export(s) remaining today.`);
-            }
-
-            return res.status(200).send(result.excelBuffer);
-        } catch (error) {
-            console.error('Export analyses Excel error:', error);
-            return res.status(500).json({
-                success: false,
-                message: 'Failed to export analyses'
-            });
-        }
-    }
-
-    /**
-     * Update analysis status
-     * @param {Object} req - Express request
-     * @param {Object} res - Express response
-     */
-    async updateAnalysisStatus(req, res) {
-        try {
-            const { id } = req.params;
-            const { status } = req.body;
-            const { userId } = req.auth;
-
-            // Validate status
-            const validStatuses = ['Pending', 'Delayed', 'In Progress', 'Completed', 'Cancelled'];
-            if (!validStatuses.includes(status)) {
-                return res.status(400).json({
-                    success: false,
-                    message: 'Invalid status'
-                });
-            }
-
-            const context = {
-                ip: req.ip,
-                deviceFingerprint: deviceFingerprintUtil.getFingerprint(req),
-                userAgent: req.headers['user-agent'] || 'unknown'
-            };
-
-            // Extract user context for service filtering
-            const userContext = await new AnalysisController()._extractUserContext(req);
-
-            const result = await analysisService.updateAnalysisStatus(
-                parseInt(id),
-                status,
-                userId,
-                context,
-                userContext
-            );
-
-            return res.status(result.success ? 200 : 400).json(result);
-        } catch (error) {
-            console.error('Update analysis status error:', error);
-            return res.status(500).json({
-                success: false,
-                message: 'Failed to update analysis status'
-            });
-        }
-    }
-
-    /**
-     * Postpone analysis
-     * @param {Object} req - Express request
-     * @param {Object} res - Express response
-     */
-    async postponeAnalysis(req, res) {
-        try {
-            const { id } = req.params;
-<<<<<<< HEAD
-            const { postponeDate, reason } = req.body;
-            const { userId } = req.auth;
-
-
-=======
-            const { userId } = req.auth;
-
->>>>>>> 99173107
-            const context = {
-                ip: req.ip,
-                deviceFingerprint: deviceFingerprintUtil.getFingerprint(req),
-                userAgent: req.headers['user-agent'] || 'unknown'
-            };
-
-            // Extract user context for service filtering
-            const userContext = await new AnalysisController()._extractUserContext(req);
-
-            const result = await analysisService.postponeAnalysis(
-                parseInt(id),
-                userId,
-                context,
-<<<<<<< HEAD
-                userContext,
-                postponeDate ? new Date(postponeDate) : null,
-                reason
-            );
-
-
-=======
-                userContext
-            );
-
->>>>>>> 99173107
-            return res.status(result.success ? 200 : 400).json(result);
-        } catch (error) {
-            console.error('Postpone analysis error:', error);
-            return res.status(500).json({
-                success: false,
-                message: 'Failed to postpone analysis'
-            });
-        }
-    }
-
-    /**
-     * Cancel analysis
-     * @param {Object} req - Express request
-     * @param {Object} res - Express response
-     */
-    async cancelAnalysis(req, res) {
-        try {
-            const { id } = req.params;
-            const { reason } = req.body;
-            const { userId } = req.auth;
-
-            if (!reason) {
-                return res.status(400).json({
-                    success: false,
-                    message: 'Cancellation reason is required'
-                });
-            }
-
-            const context = {
-                ip: req.ip,
-                deviceFingerprint: deviceFingerprintUtil.getFingerprint(req),
-                userAgent: req.headers['user-agent'] || 'unknown'
-            };
-
-            // Extract user context for service filtering
-            const userContext = await new AnalysisController()._extractUserContext(req);
-
-            const result = await analysisService.cancelAnalysis(
-                parseInt(id),
-                reason,
-                userId,
-                context,
-                userContext
-            );
-
-            return res.status(result.success ? 200 : 400).json(result);
-        } catch (error) {
-            console.error('Cancel analysis error:', error);
-            return res.status(500).json({
-                success: false,
-                message: 'Failed to cancel analysis'
-            });
-        }
-    }
-
-    /**
-     * Bulk cancel analyses
-     * @param {Object} req - Express request
-     * @param {Object} res - Express response
-     */
-    async bulkCancelAnalyses(req, res) {
-        try {
-            const { analysisIds, reason } = req.body;
-            const { userId } = req.auth;
-
-            if (!analysisIds || !Array.isArray(analysisIds) || analysisIds.length === 0) {
-                return res.status(400).json({
-                    success: false,
-                    message: 'Analysis IDs array is required'
-                });
-            }
-
-            if (!reason) {
-                return res.status(400).json({
-                    success: false,
-                    message: 'Cancellation reason is required'
-                });
-            }
-
-            const context = {
-                ip: req.ip,
-                deviceFingerprint: deviceFingerprintUtil.getFingerprint(req),
-                userAgent: req.headers['user-agent'] || 'unknown',
-                isBulkAction: true
-            };
-
-            const userContext = await new AnalysisController()._extractUserContext(req);
-
-            const results = {
-                success: true,
-                successCount: 0,
-                failedCount: 0,
-                failed: []
-            };
-
-            // Process each analysis
-            for (const analysisId of analysisIds) {
-                try {
-                    const result = await analysisService.cancelAnalysis(
-                        parseInt(analysisId),
-                        reason,
-                        userId,
-                        context,
-                        userContext
-                    );
-
-                    if (result.success) {
-                        results.successCount++;
-                    } else {
-                        results.failedCount++;
-                        results.failed.push({
-                            id: analysisId,
-                            reason: result.message
-                        });
-                    }
-                } catch (error) {
-                    console.error(`Failed to cancel analysis ${analysisId}:`, error);
-                    results.failedCount++;
-                    results.failed.push({
-                        id: analysisId,
-                        reason: 'Processing error'
-                    });
-                }
-            }
-
-            return res.status(200).json({
-                success: true,
-                message: `Bulk cancellation completed`,
-                data: results
-            });
-        } catch (error) {
-            console.error('Bulk cancel analyses error:', error);
-            return res.status(500).json({
-                success: false,
-                message: 'Failed to process bulk cancellation'
-            });
-        }
-    }
-
-    /**
-     * Get analysis statistics
-     * @param {Object} req - Express request
-     * @param {Object} res - Express response
-     */
-    async getAnalysisStatistics(req, res) {
-        try {
-            const { startDate, endDate } = req.query;
-
-            // Extract user context for service filtering
-            const userContext = await new AnalysisController()._extractUserContext(req);
-
-            const result = await analysisService.getAnalysisStatistics(
-                startDate ? new Date(startDate) : null,
-                endDate ? new Date(endDate) : null,
-                userContext
-            );
-
-            return res.status(200).json(result);
-        } catch (error) {
-            console.error('Get analysis statistics error:', error);
-            return res.status(500).json({
-                success: false,
-                message: 'Failed to retrieve statistics'
-            });
-        }
-    }
-
-    /**
-     * Get dashboard data
-     * @param {Object} req - Express request
-     * @param {Object} res - Express response
-     */
-    async getDashboard(req, res) {
-        try {
-            // Extract user context for service filtering
-            const userContext = await new AnalysisController()._extractUserContext(req);
-
-            const result = await analysisService.getDashboard(userContext);
-
-            return res.status(200).json(result);
-        } catch (error) {
-            console.error('Get dashboard error:', error);
-            return res.status(500).json({
-                success: false,
-                message: 'Failed to retrieve dashboard data'
-            });
-        }
-    }
-
-    /**
-     * Get next available date
-     * @param {Object} req - Express request
-     * @param {Object} res - Express response
-     */
-    async getNextAvailableDate(req, res) {
-        try {
-            const { startDate } = req.query;
-
-            const result = await analysisService.getNextAvailableDate(
-                startDate ? new Date(startDate) : null
-            );
-
-            return res.status(200).json(result);
-        } catch (error) {
-            console.error('Get next available date error:', error);
-            return res.status(500).json({
-                success: false,
-                message: 'Failed to get next available date'
-            });
-        }
-    }
-
-    /**
-     * Helper method to log export failures
-     * @private
-     * @param {string} format - Export format
-     * @param {number} userId - User ID
-     * @param {Object} context - Request context
-     * @param {string} exportType - Type of data being exported
-     */
-    async _logExportFailure(format, userId, context, exportType = 'analyses') {
-        await logService.securityLog({
-            eventType: 'export.password_failed',
-            severity: 'medium',
-            userId,
-            ipAddress: context.ip,
-            deviceFingerprint: context.deviceFingerprint,
-            metadata: {
-                exportType,
-                format,
-                userAgent: context.userAgent
-            }
-        });
-    }
-
-    /**
-     * Helper method to log successful exports
-     * @private
-     * @param {string} format - Export format
-     * @param {number} userId - User ID
-     * @param {number} dataCount - Number of records exported
-     * @param {Object} filters - Applied filters
-     * @param {Object} context - Request context
-     * @param {string} exportType - Type of data being exported
-     */
-    async _logExportSuccess(format, userId, dataCount, filters, context, exportType = 'analyses') {
-        await logService.auditLog({
-            eventType: `${exportType}.exported`,
-            userId,
-            targetType: exportType,
-            ipAddress: context.ip,
-            deviceFingerprint: context.deviceFingerprint,
-            metadata: {
-                exportType,
-                format,
-                dataCount,
-                filters,
-                userAgent: context.userAgent
-            }
-        });
-    }
-
-    /**
-     * Get audit logs for a specific analysis
-     * @param {Object} req - Express request
-     * @param {Object} res - Express response
-     */
-    async getAnalysisAuditLogs(req, res) {
-        try {
-            const { id } = req.params;
-            const { userId, permissions, role } = req.auth;
-            
-            console.log('Audit logs request:', {
-                analysisId: id,
-                userId,
-                role,
-                permissions: permissions.slice(0, 5) + '...' // Show first 5 permissions
-            });
-            
-            // Check permissions (also allow system_admin role)
-            if (!permissions.includes('analyses.view_audit_logs') && 
-                !permissions.includes('analyses.view_all_audit_logs') &&
-                !permissions.includes('admin') &&
-                role !== 'system_admin') {
-                return res.status(403).json({
-                    success: false,
-                    message: 'Permission denied'
-                });
-            }
-
-            // Get audit logs for the analysis
-            const auditLogs = await logService.getAnalysisAuditLogs(parseInt(id), userId, permissions, role);
-            
-            if (!auditLogs.success) {
-                return res.status(404).json({
-                    success: false,
-                    message: auditLogs.message || 'Analysis not found'
-                });
-            }
-
-            return res.status(200).json({
-                success: true,
-                data: auditLogs.data
-            });
-        } catch (error) {
-            console.error('Get analysis audit logs error:', error);
-            return res.status(500).json({
-                success: false,
-                message: 'Failed to retrieve audit logs'
-            });
-        }
-    }
-
-    /**
-<<<<<<< HEAD
-     * Check date capacity for postponing
-     * @param {Object} req - Express request
-     * @param {Object} res - Express response
-     */
-    async checkDateCapacity(req, res) {
-        try {
-            const { date, analysisId } = req.body;
-            const { userId } = req.auth;
-
-            if (!date) {
-                return res.status(400).json({
-                    success: false,
-                    message: 'Date is required'
-                });
-            }
-
-            // Extract user context for service filtering
-            const userContext = await new AnalysisController()._extractUserContext(req);
-
-            const result = await analysisService.checkDateCapacity(
-                new Date(date),
-                analysisId ? parseInt(analysisId) : null,
-                userContext
-            );
-
-            return res.status(200).json(result);
-        } catch (error) {
-            console.error('Check date capacity error:', error);
-            return res.status(500).json({
-                success: false,
-                message: 'Failed to check date capacity'
-            });
-        }
-    }
-
-    /**
-=======
->>>>>>> 99173107
-     * Extract request context information
-     * @private
-     * @param {Object} req - Express request
-     * @returns {Object} Request context
-     */
-    _getRequestContext(req) {
-        return {
-            ip: req.ip,
-            deviceFingerprint: deviceFingerprintUtil.getFingerprint(req),
-            userAgent: req.headers['user-agent'] || 'unknown'
-        };
-    }
-
-    /**
-     * Extract user context from request for service filtering
-     * @private
-     * @param {Object} req - Express request
-     * @returns {Object|null} User context object
-     */
-    async _extractUserContext(req) {
-        const auth = req.auth;
-        const { data: userData } = await userService.getUserById(auth.userId);
-
-        if (!auth) {
-            return null;
-        }
-
-        return {
-            userId: auth.userId,
-            role: auth.role,
-            permissions: auth.permissions || [],
-            serviceId: userData.service_id,
-            service: userData.service || null
-        };
-    }
-}
-
+// controllers/analysisController.js
+const analysisService = require('../../services/analysisService');
+const userService = require('../../services/userService');
+const authService = require('../../services/authService');
+const logService = require('../../services/logService');
+const exportMonitoringService = require('../../services/exportMonitoringService');
+const deviceFingerprintUtil = require('../../utils/deviceFingerprint');
+const organizationSettingsService = require('../../services/organizationSettingsService');
+
+/**
+ * Analysis controller for managing blood analyses
+ */
+class AnalysisController {
+
+    /**
+     * Create a new analysis
+     * @param {Object} req - Express request
+     * @param {Object} res - Express response
+     */
+    async createAnalysis(req, res) {
+        try {
+            const {
+                analysisDate,
+                patientId,
+                doctorId,
+                roomId,
+                analysisType,
+                notes
+            } = req.body;
+            const { userId } = req.auth;
+
+            // Validate required fields
+            if (!analysisDate || !patientId || !doctorId || !roomId || !analysisType) {
+                return res.status(400).json({
+                    success: false,
+                    message: 'Analysis date, patient, doctor, room, and analysis type are required'
+                });
+            }
+
+            // Validate analysis type against configured types
+            const analysisTypesResult = await organizationSettingsService.getAnalysisTypes();
+            if (!analysisTypesResult.success) {
+                return res.status(500).json({
+                    success: false,
+                    message: 'Failed to retrieve analysis types configuration'
+                });
+            }
+            
+            const validTypes = analysisTypesResult.analysisTypes.map(type => type.code);
+            if (!validTypes.includes(analysisType)) {
+                return res.status(400).json({
+                    success: false,
+                    message: `Invalid analysis type. Valid types are: ${validTypes.join(', ')}`
+                });
+            }
+
+            const context = {
+                ip: req.ip,
+                deviceFingerprint: deviceFingerprintUtil.getFingerprint(req),
+                userAgent: req.headers['user-agent'] || 'unknown'
+            };
+
+            const result = await analysisService.createAnalysis({
+                analysisDate: new Date(analysisDate),
+                patientId: parseInt(patientId),
+                doctorId: parseInt(doctorId),
+                roomId: parseInt(roomId),
+                analysisType,
+                notes,
+                createdBy: userId
+            }, context);
+
+            return res.status(result.success ? 201 : 400).json(result);
+        } catch (error) {
+            console.error('Create analysis error:', error);
+            return res.status(500).json({
+                success: false,
+                message: 'Failed to create analysis'
+            });
+        }
+    }
+
+    /**
+     * Get analysis by ID
+     * @param {Object} req - Express request
+     * @param {Object} res - Express response
+     */
+    async getAnalysisById(req, res) {
+        try {
+            const { id } = req.params;
+
+            // Extract user context for service filtering
+            const userContext = await new AnalysisController()._extractUserContext(req);
+
+            const result = await analysisService.getAnalysisById(
+                parseInt(id),
+                userContext
+            );
+
+            if (!result.success) {
+                return res.status(404).json(result);
+            }
+
+            return res.status(200).json({
+                success: true,
+                data: result.data
+            });
+        } catch (error) {
+            console.error('Get analysis error:', error);
+            return res.status(500).json({
+                success: false,
+                message: 'Failed to retrieve analysis'
+            });
+        }
+    }
+
+    /**
+     * Get analyses with filtering and pagination
+     * @param {Object} req - Express request
+     * @param {Object} res - Express response
+     */
+    async getAnalyses(req, res) {
+        try {
+            const {
+                search,
+                status,
+                analysisType,
+                patientId,
+                doctorId,
+                roomId,
+                startDate,
+                endDate,
+                page = 1,
+                limit = 20
+            } = req.query;
+
+            const filters = {
+                search,
+                status,
+                analysisType,
+                patientId: patientId ? parseInt(patientId) : undefined,
+                doctorId: doctorId ? parseInt(doctorId) : undefined,
+                roomId: roomId ? parseInt(roomId) : undefined,
+                startDate: startDate ? new Date(startDate) : null,
+                endDate: endDate ? new Date(endDate) : null
+            };
+
+            // Extract user context for service filtering
+            const userContext = await new AnalysisController()._extractUserContext(req);
+
+            const result = await analysisService.getAnalyses(
+                filters,
+                parseInt(page),
+                parseInt(limit),
+                userContext
+            );
+
+            if (!result.success) {
+                return res.status(400).json(result);
+            }
+
+            return res.status(200).json({
+                success: true,
+                data: result.analyses,
+                pagination: {
+                    page: result.page,
+                    limit: result.limit,
+                    total: result.total,
+                    totalPages: result.totalPages
+                },
+                serviceFiltered: result.serviceFiltered || false
+            });
+        } catch (error) {
+            console.error('Get analyses error:', error);
+            return res.status(500).json({
+                success: false,
+                message: 'Failed to retrieve analyses'
+            });
+        }
+    }
+
+    /**
+     * Export analyses to JSON format
+     * @param {Object} req - Express request
+     * @param {Object} res - Express response
+     */
+    async exportAnalysesJson(req, res) {
+        try {
+            const { userId, username, permissions } = req.auth;
+
+            if (!permissions.includes('analyses.view') && !permissions.includes('analyses.export')) {
+                return res.status(403).json({
+                    success: false,
+                    message: 'Permission denied'
+                });
+            }
+
+            const { password, filters = {}, includeColumns, excludeColumns } = req.body;
+
+            if (!password) {
+                return res.status(400).json({
+                    success: false,
+                    message: 'Password is required for export'
+                });
+            }
+
+            const context = new AnalysisController()._getRequestContext(req);
+
+            // Verify user's password
+            const passwordValid = await authService.verifyUserPassword(userId, password);
+            if (!passwordValid.success) {
+                await new AnalysisController()._logExportFailure('json', userId, context, 'analyses');
+                return res.status(401).json({
+                    success: false,
+                    message: 'Invalid password'
+                });
+            }
+
+            const unifiedFilters = {
+                search: filters.search,
+                status: filters.status,
+                analysisType: filters.analysisType,
+                patientId: filters.patientId ? parseInt(filters.patientId) : undefined,
+                doctorId: filters.doctorId ? parseInt(filters.doctorId) : undefined,
+                roomId: filters.roomId ? parseInt(filters.roomId) : undefined,
+                startDate: filters.startDate ? new Date(filters.startDate) : null,
+                endDate: filters.endDate ? new Date(filters.endDate) : null
+            };
+
+            // Extract user context for service filtering
+            const userContext = await new AnalysisController()._extractUserContext(req);
+
+            // Monitor export behavior before proceeding
+            const monitoringResult = await exportMonitoringService.monitorExport(
+                userId,
+                'analyses',
+                1000, // Estimated count, will be updated after actual export
+                'json',
+                context
+            );
+
+            if (!monitoringResult.allowed) {
+                await new AnalysisController()._logExportFailure('json', userId, context, 'analyses');
+                
+                // If account was locked, invalidate session immediately
+                if (monitoringResult.action === 'account_locked') {
+                    // Clear authentication cookies
+                    res.clearCookie('accessToken', {
+                        httpOnly: true,
+                        secure: process.env.NODE_ENV === 'production',
+                        sameSite: 'strict',
+                        path: '/'
+                    });
+                    res.clearCookie('refreshToken', {
+                        httpOnly: true,
+                        secure: process.env.NODE_ENV === 'production',
+                        sameSite: 'strict',
+                        path: '/api/auth/refresh-token'
+                    });
+                }
+                
+                return res.status(403).json({
+                    success: false,
+                    message: monitoringResult.message || 'Export not allowed due to security restrictions',
+                    locked: monitoringResult.action === 'account_locked'
+                });
+            }
+
+            // Export analyses using the service
+            const result = await analysisService.exportAnalyses(unifiedFilters, 'json', {
+                includeColumns,
+                excludeColumns
+            }, userContext);
+
+            if (!result.success) {
+                return res.status(400).json(result);
+            }
+
+            // Log the export with actual count
+            await new AnalysisController()._logExportSuccess('json', userId, result.dataCount, filters, context, 'analyses');
+            
+            // Update monitoring with actual record count
+            await exportMonitoringService.monitorExport(
+                userId,
+                'analyses',
+                result.dataCount,
+                'json',
+                context
+            );
+
+            // Set headers for file download
+            const filename = `analyses_export_${new Date().toISOString().split('T')[0]}.json`;
+            res.setHeader('Content-Type', 'application/json');
+            res.setHeader('Content-Disposition', `attachment; filename="${filename}"`);
+
+            return res.status(200).json({
+                success: true,
+                exportDate: new Date().toISOString(),
+                exportedBy: username,
+                analysisCount: result.dataCount,
+                filters: result.appliedFilters,
+                serviceFiltered: result.metadata?.serviceFiltered || false,
+                analyses: result.data
+            });
+        } catch (error) {
+            console.error('Export analyses JSON error:', error);
+            return res.status(500).json({
+                success: false,
+                message: 'Failed to export analyses'
+            });
+        }
+    }
+
+    /**
+     * Export analyses to CSV format
+     * @param {Object} req - Express request
+     * @param {Object} res - Express response
+     */
+    async exportAnalysesCsv(req, res) {
+        try {
+            const { userId, username, permissions } = req.auth;
+
+            if (!permissions.includes('analyses.view') && !permissions.includes('analyses.export')) {
+                return res.status(403).json({
+                    success: false,
+                    message: 'Permission denied'
+                });
+            }
+
+            const { password, filters = {}, includeColumns, excludeColumns } = req.body;
+
+            if (!password) {
+                return res.status(400).json({
+                    success: false,
+                    message: 'Password is required for export'
+                });
+            }
+
+            const context = new AnalysisController()._getRequestContext(req);
+
+            // Verify user's password
+            const passwordValid = await authService.verifyUserPassword(userId, password);
+            if (!passwordValid.success) {
+                await new AnalysisController()._logExportFailure('csv', userId, context, 'analyses');
+                return res.status(401).json({
+                    success: false,
+                    message: 'Invalid password'
+                });
+            }
+
+            const unifiedFilters = {
+                search: filters.search,
+                status: filters.status,
+                analysisType: filters.analysisType,
+                patientId: filters.patientId ? parseInt(filters.patientId) : undefined,
+                doctorId: filters.doctorId ? parseInt(filters.doctorId) : undefined,
+                roomId: filters.roomId ? parseInt(filters.roomId) : undefined,
+                startDate: filters.startDate ? new Date(filters.startDate) : null,
+                endDate: filters.endDate ? new Date(filters.endDate) : null
+            };
+
+            // Extract user context for service filtering
+            const userContext = await new AnalysisController()._extractUserContext(req);
+
+            // Monitor export behavior before proceeding
+            const monitoringResult = await exportMonitoringService.monitorExport(
+                userId,
+                'analyses',
+                1000, // Estimated count
+                'csv',
+                context
+            );
+
+            if (!monitoringResult.allowed) {
+                await new AnalysisController()._logExportFailure('csv', userId, context, 'analyses');
+                
+                // If account was locked, invalidate session immediately
+                if (monitoringResult.action === 'account_locked') {
+                    // Clear authentication cookies
+                    res.clearCookie('accessToken', {
+                        httpOnly: true,
+                        secure: process.env.NODE_ENV === 'production',
+                        sameSite: 'strict',
+                        path: '/'
+                    });
+                    res.clearCookie('refreshToken', {
+                        httpOnly: true,
+                        secure: process.env.NODE_ENV === 'production',
+                        sameSite: 'strict',
+                        path: '/api/auth/refresh-token'
+                    });
+                }
+                
+                return res.status(403).json({
+                    success: false,
+                    message: monitoringResult.message || 'Export not allowed due to security restrictions',
+                    locked: monitoringResult.action === 'account_locked'
+                });
+            }
+
+            // Export analyses using the service
+            const result = await analysisService.exportAnalyses(unifiedFilters, 'csv', {
+                includeColumns,
+                excludeColumns
+            }, userContext);
+
+            if (!result.success) {
+                return res.status(400).json(result);
+            }
+
+            // Log the export with actual count
+            await new AnalysisController()._logExportSuccess('csv', userId, result.dataCount, filters, context, 'analyses');
+            
+            // Update monitoring with actual record count
+            await exportMonitoringService.monitorExport(
+                userId,
+                'analyses',
+                result.dataCount,
+                'csv',
+                context
+            );
+
+            // Set headers for CSV download
+            const filename = `analyses_export_${new Date().toISOString().split('T')[0]}.csv`;
+            res.setHeader('Content-Type', 'text/csv');
+            res.setHeader('Content-Disposition', `attachment; filename="${filename}"`);
+            
+            // Add export limit warning headers
+            if (monitoringResult.showWarning) {
+                res.setHeader('X-Export-Warning', 'true');
+                res.setHeader('X-Export-Limits', JSON.stringify(monitoringResult.exportLimits));
+                res.setHeader('X-Export-Message', `Warning: You have ${monitoringResult.exportLimits.hourlyRemaining} export(s) remaining this hour and ${monitoringResult.exportLimits.dailyRemaining} export(s) remaining today.`);
+            }
+
+            return res.status(200).send(result.csvData);
+        } catch (error) {
+            console.error('Export analyses CSV error:', error);
+            return res.status(500).json({
+                success: false,
+                message: 'Failed to export analyses'
+            });
+        }
+    }
+
+    /**
+     * Export analyses to Excel format
+     * @param {Object} req - Express request
+     * @param {Object} res - Express response
+     */
+    async exportAnalysesExcel(req, res) {
+        try {
+            const { userId, username, permissions } = req.auth;
+
+            if (!permissions.includes('analyses.view') && !permissions.includes('analyses.export')) {
+                return res.status(403).json({
+                    success: false,
+                    message: 'Permission denied'
+                });
+            }
+
+            const { password, filters = {}, includeColumns, excludeColumns } = req.body;
+
+            if (!password) {
+                return res.status(400).json({
+                    success: false,
+                    message: 'Password is required for export'
+                });
+            }
+
+            const context = new AnalysisController()._getRequestContext(req);
+
+            // Verify user's password
+            const passwordValid = await authService.verifyUserPassword(userId, password);
+            if (!passwordValid.success) {
+                await new AnalysisController()._logExportFailure('excel', userId, context, 'analyses');
+                return res.status(401).json({
+                    success: false,
+                    message: 'Invalid password'
+                });
+            }
+
+            const unifiedFilters = {
+                search: filters.search,
+                status: filters.status,
+                analysisType: filters.analysisType,
+                patientId: filters.patientId ? parseInt(filters.patientId) : undefined,
+                doctorId: filters.doctorId ? parseInt(filters.doctorId) : undefined,
+                roomId: filters.roomId ? parseInt(filters.roomId) : undefined,
+                startDate: filters.startDate ? new Date(filters.startDate) : null,
+                endDate: filters.endDate ? new Date(filters.endDate) : null
+            };
+
+            // Extract user context for service filtering
+            const userContext = await new AnalysisController()._extractUserContext(req);
+
+            // Monitor export behavior before proceeding
+            const monitoringResult = await exportMonitoringService.monitorExport(
+                userId,
+                'analyses',
+                1000, // Estimated count
+                'excel',
+                context
+            );
+
+            if (!monitoringResult.allowed) {
+                await new AnalysisController()._logExportFailure('excel', userId, context, 'analyses');
+                
+                // If account was locked, invalidate session immediately
+                if (monitoringResult.action === 'account_locked') {
+                    // Clear authentication cookies
+                    res.clearCookie('accessToken', {
+                        httpOnly: true,
+                        secure: process.env.NODE_ENV === 'production',
+                        sameSite: 'strict',
+                        path: '/'
+                    });
+                    res.clearCookie('refreshToken', {
+                        httpOnly: true,
+                        secure: process.env.NODE_ENV === 'production',
+                        sameSite: 'strict',
+                        path: '/api/auth/refresh-token'
+                    });
+                }
+                
+                return res.status(403).json({
+                    success: false,
+                    message: monitoringResult.message || 'Export not allowed due to security restrictions',
+                    locked: monitoringResult.action === 'account_locked'
+                });
+            }
+
+            // Export analyses using the service
+            const result = await analysisService.exportAnalyses(unifiedFilters, 'excel', {
+                includeColumns,
+                excludeColumns
+            }, userContext);
+
+            if (!result.success) {
+                return res.status(400).json(result);
+            }
+
+            // Log the export with actual count
+            await new AnalysisController()._logExportSuccess('excel', userId, result.dataCount, filters, context, 'analyses');
+            
+            // Update monitoring with actual record count
+            await exportMonitoringService.monitorExport(
+                userId,
+                'analyses',
+                result.dataCount,
+                'excel',
+                context
+            );
+
+            // Set headers for Excel download
+            const filename = `analyses_export_${new Date().toISOString().split('T')[0]}.xlsx`;
+            res.setHeader('Content-Type', 'application/vnd.openxmlformats-officedocument.spreadsheetml.sheet');
+            res.setHeader('Content-Disposition', `attachment; filename="${filename}"`);
+            
+            // Add export limit warning headers
+            if (monitoringResult.showWarning) {
+                res.setHeader('X-Export-Warning', 'true');
+                res.setHeader('X-Export-Limits', JSON.stringify(monitoringResult.exportLimits));
+                res.setHeader('X-Export-Message', `Warning: You have ${monitoringResult.exportLimits.hourlyRemaining} export(s) remaining this hour and ${monitoringResult.exportLimits.dailyRemaining} export(s) remaining today.`);
+            }
+
+            return res.status(200).send(result.excelBuffer);
+        } catch (error) {
+            console.error('Export analyses Excel error:', error);
+            return res.status(500).json({
+                success: false,
+                message: 'Failed to export analyses'
+            });
+        }
+    }
+
+    /**
+     * Update analysis status
+     * @param {Object} req - Express request
+     * @param {Object} res - Express response
+     */
+    async updateAnalysisStatus(req, res) {
+        try {
+            const { id } = req.params;
+            const { status } = req.body;
+            const { userId } = req.auth;
+
+            // Validate status
+            const validStatuses = ['Pending', 'Delayed', 'In Progress', 'Completed', 'Cancelled'];
+            if (!validStatuses.includes(status)) {
+                return res.status(400).json({
+                    success: false,
+                    message: 'Invalid status'
+                });
+            }
+
+            const context = {
+                ip: req.ip,
+                deviceFingerprint: deviceFingerprintUtil.getFingerprint(req),
+                userAgent: req.headers['user-agent'] || 'unknown'
+            };
+
+            // Extract user context for service filtering
+            const userContext = await new AnalysisController()._extractUserContext(req);
+
+            const result = await analysisService.updateAnalysisStatus(
+                parseInt(id),
+                status,
+                userId,
+                context,
+                userContext
+            );
+
+            return res.status(result.success ? 200 : 400).json(result);
+        } catch (error) {
+            console.error('Update analysis status error:', error);
+            return res.status(500).json({
+                success: false,
+                message: 'Failed to update analysis status'
+            });
+        }
+    }
+
+    /**
+     * Postpone analysis
+     * @param {Object} req - Express request
+     * @param {Object} res - Express response
+     */
+    async postponeAnalysis(req, res) {
+        try {
+            const { id } = req.params;
+            const { postponeDate, reason } = req.body;
+            const { userId } = req.auth;
+
+
+            const context = {
+                ip: req.ip,
+                deviceFingerprint: deviceFingerprintUtil.getFingerprint(req),
+                userAgent: req.headers['user-agent'] || 'unknown'
+            };
+
+            // Extract user context for service filtering
+            const userContext = await new AnalysisController()._extractUserContext(req);
+
+            const result = await analysisService.postponeAnalysis(
+                parseInt(id),
+                userId,
+                context,
+                userContext,
+                postponeDate ? new Date(postponeDate) : null,
+                reason
+            );
+
+            return res.status(result.success ? 200 : 400).json(result);
+        } catch (error) {
+            console.error('Postpone analysis error:', error);
+            return res.status(500).json({
+                success: false,
+                message: 'Failed to postpone analysis'
+            });
+        }
+    }
+
+    /**
+     * Cancel analysis
+     * @param {Object} req - Express request
+     * @param {Object} res - Express response
+     */
+    async cancelAnalysis(req, res) {
+        try {
+            const { id } = req.params;
+            const { reason } = req.body;
+            const { userId } = req.auth;
+
+            if (!reason) {
+                return res.status(400).json({
+                    success: false,
+                    message: 'Cancellation reason is required'
+                });
+            }
+
+            const context = {
+                ip: req.ip,
+                deviceFingerprint: deviceFingerprintUtil.getFingerprint(req),
+                userAgent: req.headers['user-agent'] || 'unknown'
+            };
+
+            // Extract user context for service filtering
+            const userContext = await new AnalysisController()._extractUserContext(req);
+
+            const result = await analysisService.cancelAnalysis(
+                parseInt(id),
+                reason,
+                userId,
+                context,
+                userContext
+            );
+
+            return res.status(result.success ? 200 : 400).json(result);
+        } catch (error) {
+            console.error('Cancel analysis error:', error);
+            return res.status(500).json({
+                success: false,
+                message: 'Failed to cancel analysis'
+            });
+        }
+    }
+
+    /**
+     * Bulk cancel analyses
+     * @param {Object} req - Express request
+     * @param {Object} res - Express response
+     */
+    async bulkCancelAnalyses(req, res) {
+        try {
+            const { analysisIds, reason } = req.body;
+            const { userId } = req.auth;
+
+            if (!analysisIds || !Array.isArray(analysisIds) || analysisIds.length === 0) {
+                return res.status(400).json({
+                    success: false,
+                    message: 'Analysis IDs array is required'
+                });
+            }
+
+            if (!reason) {
+                return res.status(400).json({
+                    success: false,
+                    message: 'Cancellation reason is required'
+                });
+            }
+
+            const context = {
+                ip: req.ip,
+                deviceFingerprint: deviceFingerprintUtil.getFingerprint(req),
+                userAgent: req.headers['user-agent'] || 'unknown',
+                isBulkAction: true
+            };
+
+            const userContext = await new AnalysisController()._extractUserContext(req);
+
+            const results = {
+                success: true,
+                successCount: 0,
+                failedCount: 0,
+                failed: []
+            };
+
+            // Process each analysis
+            for (const analysisId of analysisIds) {
+                try {
+                    const result = await analysisService.cancelAnalysis(
+                        parseInt(analysisId),
+                        reason,
+                        userId,
+                        context,
+                        userContext
+                    );
+
+                    if (result.success) {
+                        results.successCount++;
+                    } else {
+                        results.failedCount++;
+                        results.failed.push({
+                            id: analysisId,
+                            reason: result.message
+                        });
+                    }
+                } catch (error) {
+                    console.error(`Failed to cancel analysis ${analysisId}:`, error);
+                    results.failedCount++;
+                    results.failed.push({
+                        id: analysisId,
+                        reason: 'Processing error'
+                    });
+                }
+            }
+
+            return res.status(200).json({
+                success: true,
+                message: `Bulk cancellation completed`,
+                data: results
+            });
+        } catch (error) {
+            console.error('Bulk cancel analyses error:', error);
+            return res.status(500).json({
+                success: false,
+                message: 'Failed to process bulk cancellation'
+            });
+        }
+    }
+
+    /**
+     * Get analysis statistics
+     * @param {Object} req - Express request
+     * @param {Object} res - Express response
+     */
+    async getAnalysisStatistics(req, res) {
+        try {
+            const { startDate, endDate } = req.query;
+
+            // Extract user context for service filtering
+            const userContext = await new AnalysisController()._extractUserContext(req);
+
+            const result = await analysisService.getAnalysisStatistics(
+                startDate ? new Date(startDate) : null,
+                endDate ? new Date(endDate) : null,
+                userContext
+            );
+
+            return res.status(200).json(result);
+        } catch (error) {
+            console.error('Get analysis statistics error:', error);
+            return res.status(500).json({
+                success: false,
+                message: 'Failed to retrieve statistics'
+            });
+        }
+    }
+
+    /**
+     * Get dashboard data
+     * @param {Object} req - Express request
+     * @param {Object} res - Express response
+     */
+    async getDashboard(req, res) {
+        try {
+            // Extract user context for service filtering
+            const userContext = await new AnalysisController()._extractUserContext(req);
+
+            const result = await analysisService.getDashboard(userContext);
+
+            return res.status(200).json(result);
+        } catch (error) {
+            console.error('Get dashboard error:', error);
+            return res.status(500).json({
+                success: false,
+                message: 'Failed to retrieve dashboard data'
+            });
+        }
+    }
+
+    /**
+     * Get next available date
+     * @param {Object} req - Express request
+     * @param {Object} res - Express response
+     */
+    async getNextAvailableDate(req, res) {
+        try {
+            const { startDate } = req.query;
+
+            const result = await analysisService.getNextAvailableDate(
+                startDate ? new Date(startDate) : null
+            );
+
+            return res.status(200).json(result);
+        } catch (error) {
+            console.error('Get next available date error:', error);
+            return res.status(500).json({
+                success: false,
+                message: 'Failed to get next available date'
+            });
+        }
+    }
+
+    /**
+     * Helper method to log export failures
+     * @private
+     * @param {string} format - Export format
+     * @param {number} userId - User ID
+     * @param {Object} context - Request context
+     * @param {string} exportType - Type of data being exported
+     */
+    async _logExportFailure(format, userId, context, exportType = 'analyses') {
+        await logService.securityLog({
+            eventType: 'export.password_failed',
+            severity: 'medium',
+            userId,
+            ipAddress: context.ip,
+            deviceFingerprint: context.deviceFingerprint,
+            metadata: {
+                exportType,
+                format,
+                userAgent: context.userAgent
+            }
+        });
+    }
+
+    /**
+     * Helper method to log successful exports
+     * @private
+     * @param {string} format - Export format
+     * @param {number} userId - User ID
+     * @param {number} dataCount - Number of records exported
+     * @param {Object} filters - Applied filters
+     * @param {Object} context - Request context
+     * @param {string} exportType - Type of data being exported
+     */
+    async _logExportSuccess(format, userId, dataCount, filters, context, exportType = 'analyses') {
+        await logService.auditLog({
+            eventType: `${exportType}.exported`,
+            userId,
+            targetType: exportType,
+            ipAddress: context.ip,
+            deviceFingerprint: context.deviceFingerprint,
+            metadata: {
+                exportType,
+                format,
+                dataCount,
+                filters,
+                userAgent: context.userAgent
+            }
+        });
+    }
+
+    /**
+     * Get audit logs for a specific analysis
+     * @param {Object} req - Express request
+     * @param {Object} res - Express response
+     */
+    async getAnalysisAuditLogs(req, res) {
+        try {
+            const { id } = req.params;
+            const { userId, permissions, role } = req.auth;
+            
+            console.log('Audit logs request:', {
+                analysisId: id,
+                userId,
+                role,
+                permissions: permissions.slice(0, 5) + '...' // Show first 5 permissions
+            });
+            
+            // Check permissions (also allow system_admin role)
+            if (!permissions.includes('analyses.view_audit_logs') && 
+                !permissions.includes('analyses.view_all_audit_logs') &&
+                !permissions.includes('admin') &&
+                role !== 'system_admin') {
+                return res.status(403).json({
+                    success: false,
+                    message: 'Permission denied'
+                });
+            }
+
+            // Get audit logs for the analysis
+            const auditLogs = await logService.getAnalysisAuditLogs(parseInt(id), userId, permissions, role);
+            
+            if (!auditLogs.success) {
+                return res.status(404).json({
+                    success: false,
+                    message: auditLogs.message || 'Analysis not found'
+                });
+            }
+
+            return res.status(200).json({
+                success: true,
+                data: auditLogs.data
+            });
+        } catch (error) {
+            console.error('Get analysis audit logs error:', error);
+            return res.status(500).json({
+                success: false,
+                message: 'Failed to retrieve audit logs'
+            });
+        }
+    }
+
+    /**
+     * Check date capacity for postponing
+     * @param {Object} req - Express request
+     * @param {Object} res - Express response
+     */
+    async checkDateCapacity(req, res) {
+        try {
+            const { date, analysisId } = req.body;
+            const { userId } = req.auth;
+
+            if (!date) {
+                return res.status(400).json({
+                    success: false,
+                    message: 'Date is required'
+                });
+            }
+
+            // Extract user context for service filtering
+            const userContext = await new AnalysisController()._extractUserContext(req);
+
+            const result = await analysisService.checkDateCapacity(
+                new Date(date),
+                analysisId ? parseInt(analysisId) : null,
+                userContext
+            );
+
+            return res.status(200).json(result);
+        } catch (error) {
+            console.error('Check date capacity error:', error);
+            return res.status(500).json({
+                success: false,
+                message: 'Failed to check date capacity'
+            });
+        }
+    }
+
+    /**
+     * Extract request context information
+     * @private
+     * @param {Object} req - Express request
+     * @returns {Object} Request context
+     */
+    _getRequestContext(req) {
+        return {
+            ip: req.ip,
+            deviceFingerprint: deviceFingerprintUtil.getFingerprint(req),
+            userAgent: req.headers['user-agent'] || 'unknown'
+        };
+    }
+
+    /**
+     * Extract user context from request for service filtering
+     * @private
+     * @param {Object} req - Express request
+     * @returns {Object|null} User context object
+     */
+    async _extractUserContext(req) {
+        const auth = req.auth;
+        const { data: userData } = await userService.getUserById(auth.userId);
+
+        if (!auth) {
+            return null;
+        }
+
+        return {
+            userId: auth.userId,
+            role: auth.role,
+            permissions: auth.permissions || [],
+            serviceId: userData.service_id,
+            service: userData.service || null
+        };
+    }
+}
+
 module.exports = new AnalysisController();