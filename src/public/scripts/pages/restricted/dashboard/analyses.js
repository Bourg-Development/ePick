document.addEventListener('DOMContentLoaded', function() {
    // Wait for date formatting functions to be available
    let attempts = 0;
    const maxAttempts = 50; // 5 seconds max wait
    
    function waitForDateFormatter() {
        attempts++;
        if (window.formatDate && window.formatDateTime && window.userDateFormat) {
            // Date formatters are now available
            initializePage();
        } else if (attempts < maxAttempts) {
            // Waiting for date formatters...
            setTimeout(waitForDateFormatter, 100);
        } else {
            // Date formatters not available after 5 seconds, proceeding with defaults
            // Set defaults if not available
            window.userDateFormat = window.userDateFormat || 'DD/MM/YYYY';
            window.userTimeFormat = window.userTimeFormat || '24h';
            if (!window.formatDate) {
                window.formatDate = function(date) {
                    return new Date(date).toLocaleDateString();
                };
            }
            if (!window.formatDateTime) {
                window.formatDateTime = function(date) {
                    return new Date(date).toLocaleString();
                };
            }
            initializePage();
        }
    }
    
    waitForDateFormatter();
});

function initializePage() {
    api.setConfig({
        baseURL: '/api',
        timeout: 15000
    });

    // Translation function fallback
    if (typeof __ === 'undefined') {
        window.__ = function(key) {
            // Temporary hardcoded translations for testing
            const hardcodedTranslations = {
                'updateStatus': 'Mettre à jour le statut',
                'validatePrescription': 'Valider la prescription',
                'cancelAnalysis': 'Annuler l\'analyse',
                'viewAuditLogs': 'Voir les journaux d\'audit',
                'actions.postpone': 'Reporter',
                'analyses.noAnalysesFound': 'Aucune analyse trouvée',
                'export.noFiltersApplied': 'Aucun filtre appliqué - export de toutes les analyses'
            };
            
            if (hardcodedTranslations[key]) {
                return hardcodedTranslations[key];
            }
            
            if (window.translations) {
                const keys = key.split('.');
                let value = window.translations;
                for (const k of keys) {
                    value = value[k];
                    if (!value) break;
                }
                return value || key;
            }
            return key;
        };
    }

    // State variables
    let analyses = [];
    let currentPage = 1;
    let totalPages = 1;
    let totalAnalyses = 0;
    let limit = 20;
    let activeDropdown = null;
    let currentEditAnalysisId = null;
    let sortField = null;
    let organizationSettings = null;
    let sortDirection = 'asc';
    // Initialize hideActions - will be overridden by template if user lacks permission
    window.hideActions = false;
    let activeSearchDropdown = null;
    let activeExportDropdown = null;
    let analysisTypes = [];
    let manuallyAdjustedDates = {}; // Track manually adjusted dates by index

    // Export column definitions
    const exportColumns = {
        id: { name: 'ID', description: 'Analysis internal ID', sensitive: false },
        analysisDate: { name: 'Analysis Date', description: 'Scheduled date for analysis', sensitive: false },
        status: { name: 'Status', description: 'Current analysis status', sensitive: false },
        analysisType: { name: 'Analysis Type', description: 'Type of blood analysis', sensitive: false },
        notes: { name: 'Notes', description: 'Analysis notes and comments', sensitive: true },
        patientId: { name: 'Patient Id', description: "Patient's internal ID ", sensitive: true },
        patientName: { name: 'Patient Name', description: 'Patient full name', sensitive: true },
        patientMatricule: { name: "Patient matricule", description: "Patient national registration number", sensitive: true },
        doctorId: { name: 'Doctor Id', description: 'Dcotor internal ID', sensitive: true },
        doctorName: { name: 'Doctor Name', description: 'Assigned doctor name', sensitive: false },
        doctorSpecialization: { name: 'Doctor Specialization', description: 'Doctor specialization', sensitive: false },
        roomId: { name: 'Room ID', description: 'Room internal ID', sensitive: true },
        roomNumber: { name: 'Room Number', description: 'Assigned room number', sensitive: false },
        roomService: { name: 'Room Service', description: 'Room service department', sensitive: false },
        serviceId: { name: 'Service ID', description: 'Service internal ID', sensitive: true },
        serviceName: { name: 'Service', description: 'Service responsinle', sensitive: false },
        createdAt: { name: 'Created Date', description: 'Analysis creation date', sensitive: false },
        createdById: { name: 'Created By', description: 'User who created the analysis', sensitive: false }
    };

    // Safe columns (non-sensitive, commonly exported)
    const safeColumns = ['id', 'analysisDate', 'status', 'analysisType', 'doctorName', 'doctorSpecialization', 'roomNumber', 'roomService', 'createdAt'];

    // DOM Elements
    const tableBody = document.querySelector('#analysisTable tbody');
    const searchInput = document.getElementById('searchInput');
    const statusFilter = document.getElementById('statusFilter');
    const typeFilter = document.getElementById('typeFilter');
    const startDateFilter = document.getElementById('startDateFilter');
    const endDateFilter = document.getElementById('endDateFilter');
    const limitInput = document.getElementById('limitInput');
    const recordCount = document.getElementById('recordCount');
    const pagination = document.getElementById('pagination');
    const addNewBtn = document.getElementById('addNewBtn');
    const refreshBtn = document.getElementById('refreshBtn');
    // Dashboard functionality removed
    
    // Bulk Actions Elements
    const selectAllCheckbox = document.getElementById('selectAllCheckbox');
    const bulkActionsContainer = document.getElementById('bulkActionsContainer');
    const bulkSelectionInfo = document.getElementById('bulkSelectionInfo');
    const bulkActionsBtn = document.getElementById('bulkActionsBtn');
    const bulkActionsDropdown = document.getElementById('bulkActionsDropdown');
    const bulkCancelAnalysisModal = document.getElementById('bulkCancelAnalysisModal');

    // Export elements
    const exportDropdownBtn = document.getElementById('exportDropdownBtn');
    const exportDropdown = document.getElementById('exportDropdown');
    const exportModal = document.getElementById('exportModal');

    // Modals
    const addAnalysisModal = document.getElementById('addAnalysisModal');
    const updateStatusModal = document.getElementById('updateStatusModal');
    // Dashboard modal removed
    const confirmModal = document.getElementById('confirmModal');
    const addDoctorModal = document.getElementById('addDoctorModal');
    const cancelAnalysisModal = document.getElementById('cancelAnalysisModal');
    const auditLogsModal = document.getElementById('auditLogsModal');
<<<<<<< HEAD
    const postponeAnalysisModal = document.getElementById('postponeAnalysisModal');
=======
>>>>>>> 99173107
    const toast = document.getElementById('toast');

    const keybinds = {
        'Escape': () => {
            if(activeDropdown !== null) return closeDropdown();
            if(activeSearchDropdown !== null) return closeSearchDropdown();
            if(activeExportDropdown !== null) return closeExportDropdown();
            addAnalysisModal?.classList.remove('show');
            updateStatusModal?.classList.remove('show');
            // Dashboard modal removed
            confirmModal?.classList.remove('show');
            exportModal?.classList.remove('show');
            addDoctorModal?.classList.remove('show');
            cancelAnalysisModal?.classList.remove('show');
<<<<<<< HEAD
            postponeAnalysisModal?.classList.remove('show');
=======
>>>>>>> 99173107
        },
        'Control+r': () => {
            loadAnalyses();
        }
    };
    
    // Bulk Actions Functions
    function setupBulkActionsEventListeners() {
        // Select all checkbox
        selectAllCheckbox.addEventListener('change', function() {
            const checkboxes = document.querySelectorAll('.row-checkbox:not(:disabled)');
            checkboxes.forEach(cb => cb.checked = this.checked);
            updateBulkSelectionInfo();
        });
        
        // Individual row checkboxes (delegated event)
        tableBody.addEventListener('change', function(e) {
            if (e.target.classList.contains('row-checkbox')) {
                updateBulkSelectionInfo();
                updateSelectAllCheckbox();
            }
        });
        
        // Bulk actions dropdown
        bulkActionsBtn.addEventListener('click', function(e) {
            e.stopPropagation();
            bulkActionsDropdown.classList.toggle('show');
        });
        
        // Close dropdown when clicking outside
        document.addEventListener('click', function(e) {
            if (!bulkActionsBtn.contains(e.target) && !bulkActionsDropdown.contains(e.target)) {
                bulkActionsDropdown.classList.remove('show');
            }
        });
        
        // Bulk action items
        bulkActionsDropdown.addEventListener('click', async function(e) {
            e.preventDefault();
            const actionElement = e.target.closest('[data-action]');
            if (actionElement) {
                const action = actionElement.dataset.action;
                await handleBulkAction(action);
                bulkActionsDropdown.classList.remove('show');
            }
        });
    }
    
    function updateBulkSelectionInfo() {
        const selectedCount = document.querySelectorAll('.row-checkbox:checked').length;
        bulkSelectionInfo.textContent = `${selectedCount} selected`;
        
        // Show/hide bulk actions container
        if (selectedCount > 0) {
            bulkActionsContainer.style.display = 'flex';
        } else {
            bulkActionsContainer.style.display = 'none';
        }
    }
    
    function updateSelectAllCheckbox() {
        const checkboxes = document.querySelectorAll('.row-checkbox:not(:disabled)');
        const checkedBoxes = document.querySelectorAll('.row-checkbox:checked');
        
        if (checkboxes.length === 0) {
            selectAllCheckbox.checked = false;
            selectAllCheckbox.indeterminate = false;
        } else if (checkedBoxes.length === 0) {
            selectAllCheckbox.checked = false;
            selectAllCheckbox.indeterminate = false;
        } else if (checkedBoxes.length === checkboxes.length) {
            selectAllCheckbox.checked = true;
            selectAllCheckbox.indeterminate = false;
        } else {
            selectAllCheckbox.checked = false;
            selectAllCheckbox.indeterminate = true;
        }
    }
    
    async function handleBulkAction(action) {
        const selectedIds = Array.from(document.querySelectorAll('.row-checkbox:checked'))
            .map(cb => parseInt(cb.dataset.id));
        
        if (selectedIds.length === 0) {
            showToast(__('messages.success.bulkAction.noSelection'), 'warning');
            return;
        }
        
        switch (action) {
            case 'cancel-selected':
                await bulkCancelAnalyses(selectedIds);
                break;
            default:
                showToast(__('messages.success.bulkAction.unknownAction'), 'error');
        }
    }
    
    async function bulkCancelAnalyses(analysisIds) {
        // Store the analysis IDs for the modal
        window.bulkCancelAnalysisIds = analysisIds;
        
        // Update the modal with the count
        const bulkCancelAnalysisCount = document.getElementById('bulkCancelAnalysisCount');
        if (bulkCancelAnalysisCount) {
            bulkCancelAnalysisCount.textContent = analysisIds.length;
        }
        
        // Clear the reason field
        const bulkCancelReason = document.getElementById('bulkCancelReason');
        if (bulkCancelReason) {
            bulkCancelReason.value = '';
        }
        
        // Show the modal
        bulkCancelAnalysisModal.classList.add('show');
    }
    
    async function handleBulkCancelAnalysis(e) {
        e.preventDefault();
        
        const analysisIds = window.bulkCancelAnalysisIds;
        const bulkCancelReason = document.getElementById('bulkCancelReason');
        const reason = bulkCancelReason ? bulkCancelReason.value.trim() : '';
        
        if (!reason) {
            showToast(__('messages.success.bulkAction.provideCancellationReason'), 'error');
            return;
        }
        
        if (!analysisIds || analysisIds.length === 0) {
            showToast('No analyses selected', 'error');
            return;
        }
        
        // Client-side validation will be handled by the server
        // The server will return appropriate error messages with configurable limits
        
        try {
            // Hide the modal
            bulkCancelAnalysisModal.classList.remove('show');
            
            showToast(__('messages.success.bulkAction.cancellingAnalyses'), 'info');
            
            const result = await api.post('/analyses/bulk-cancel', {
                analysisIds: analysisIds,
                reason: reason
            });
            
            if (result.success) {
                showToast(`Successfully cancelled ${result.data.successCount} analyses`, 'success');
                
                // Clear selections
                document.querySelectorAll('.row-checkbox:checked').forEach(cb => cb.checked = false);
                selectAllCheckbox.checked = false;
                updateBulkSelectionInfo();
                
                // Reload the table
                await loadAnalyses();
            } else {
                showToast(result.message || 'Failed to cancel analyses', 'error');
            }
        } catch (error) {
            console.error('Bulk cancel error:', error);
            showToast(getErrorMessage(error), 'error');
        }
    }

    // Initialize
    init();

    async function init() {
        setupEventListeners();
        await loadAnalysisTypes();
        await loadOrganizationSettings();
        await loadAnalyses();
    }

    function setupEventListeners() {
        // Search and filters
        if(searchInput){
            searchInput.addEventListener('input', debounce(() => {
                currentPage = 1;
                loadAnalyses();
            }, 500));
        }

        if(statusFilter){
            statusFilter.addEventListener('change', () => {
                currentPage = 1;
                loadAnalyses();
            });
        }

        if(typeFilter){
            typeFilter.addEventListener('change', () => {
                currentPage = 1;
                loadAnalyses();
            });
        }

        if(startDateFilter){
            startDateFilter.addEventListener('change', () => {
                currentPage = 1;
                loadAnalyses();
            });
        }

        if(endDateFilter){
            endDateFilter.addEventListener('change', () => {
                currentPage = 1;
                loadAnalyses();
            });
        }

        if(limitInput){
            limitInput.addEventListener('change', () => {
                limit = parseInt(limitInput.value) || 20;
                currentPage = 1;
                loadAnalyses();
            });
        }

        // Buttons
        if(addNewBtn){
            addNewBtn.addEventListener('click', showAddAnalysisModal);
        }
        if(refreshBtn){
            refreshBtn.addEventListener('click', loadAnalyses);
        }
        // Dashboard button removed

        // Export functionality
        if (exportDropdownBtn) {
            setupExportEventListeners();
        }
        
        // Bulk Actions functionality
        if (selectAllCheckbox) {
            setupBulkActionsEventListeners();
        }

        // Column sorting
        const sortableHeaders = document.querySelectorAll('#analysisTable th[data-sort]');
        if(sortableHeaders.length > 0){
            sortableHeaders.forEach(th => {
                th.addEventListener('click', function() {
                    const field = this.getAttribute('data-sort');
                    handleSort(field);
                });
            });
        }

        // Modal event listeners
        setupModalEventListeners();

        // Global click for closing dropdowns
        document.addEventListener('click', function(e) {
            if (activeDropdown && !e.target.closest('.dropdown-container')) {
                closeDropdown();
            }
            if (activeSearchDropdown && !e.target.closest('.search-container')) {
                closeSearchDropdown();
            }
            if (activeExportDropdown && !e.target.closest('.export-dropdown-container')) {
                closeExportDropdown();
            }
        });

        // Keyboard shortcuts
        document.addEventListener('keydown', (e) => {
            const key = [
                e.ctrlKey ? 'Control' : '',
                e.shiftKey ? 'Shift' : '',
                e.altKey ? 'Alt' : '',
                e.metaKey ? 'Meta' : '',
                e.key,
            ]
                .filter(Boolean)
                .join('+');

            const action = keybinds[key];
            if (action) {
                e.preventDefault();
                action();
            }
        });
    }

    function setupExportEventListeners() {
        // Export dropdown toggle
        exportDropdownBtn.addEventListener('click', (e) => {
            e.stopPropagation();
            toggleExportDropdown();
        });

        // Export dropdown options
        exportDropdown.addEventListener('click', (e) => {
            e.stopPropagation();
            const action = e.target.closest('.dropdown-item')?.dataset.action;
            if (action) {
                closeExportDropdown();
                handleExportAction(action);
            }
        });

        // Export modal event listeners
        const closeExportModalBtn = document.getElementById('closeExportModalBtn');
        const cancelExportBtn = document.getElementById('cancelExportBtn');
        const exportForm = document.getElementById('exportForm');

        if(closeExportModalBtn) {
            closeExportModalBtn.addEventListener('click', () => {
                exportModal.classList.remove('show');
            });
        }
        if(cancelExportBtn) {
            cancelExportBtn.addEventListener('click', () => {
                exportModal.classList.remove('show');
            });
        }
        if(exportForm) {
            exportForm.addEventListener('submit', handleExportSubmit);
        }

        // Column selection buttons
        const selectAllColumnsBtn = document.getElementById('selectAllColumnsBtn');
        const selectNoneColumnsBtn = document.getElementById('selectNoneColumnsBtn');
        const selectSafeColumnsBtn = document.getElementById('selectSafeColumnsBtn');

        if(selectAllColumnsBtn) {
            selectAllColumnsBtn.addEventListener('click', () => {
                selectAllColumns(true);
            });
        }
        if(selectNoneColumnsBtn) {
            selectNoneColumnsBtn.addEventListener('click', () => {
                selectAllColumns(false);
            });
        }
        if(selectSafeColumnsBtn) {
            selectSafeColumnsBtn.addEventListener('click', () => {
                selectSafeColumns();
            });
        }

        // Listen for column checkbox changes
        document.addEventListener('change', (e) => {
            if (e.target.matches('.column-checkbox')) {
                updateSensitiveWarning();
            }
        });
    }

    function setupModalEventListeners() {
        // Add Analysis Modal
        const closeAddModalBtn = document.getElementById('closeAddModalBtn');
        const cancelAddBtn = document.getElementById('cancelAddBtn');
        const addAnalysisForm = document.getElementById('addAnalysisForm');

        if(closeAddModalBtn) {
            closeAddModalBtn.addEventListener('click', () => {
                addAnalysisModal.classList.remove('show');
                resetAddAnalysisForm();
            });
        }
        if(cancelAddBtn) {
            cancelAddBtn.addEventListener('click', () => {
                addAnalysisModal.classList.remove('show');
                resetAddAnalysisForm();
            });
        }
        if(addAnalysisForm) {
            addAnalysisForm.addEventListener('submit', handleAddAnalysis);
        }

        // Recurring Analysis functionality
        setupRecurringAnalysisEventListeners();

        // Update Status Modal
        const closeUpdateStatusModalBtn = document.getElementById('closeUpdateStatusModalBtn');
        const cancelUpdateStatusBtn = document.getElementById('cancelUpdateStatusBtn');
        const updateStatusForm = document.getElementById('updateStatusForm');

        if(closeUpdateStatusModalBtn) {
            closeUpdateStatusModalBtn.addEventListener('click', () => {
                updateStatusModal.classList.remove('show');
            });
        }
        if(cancelUpdateStatusBtn) {
            cancelUpdateStatusBtn.addEventListener('click', () => {
                updateStatusModal.classList.remove('show');
            });
        }
        if(updateStatusForm) {
            updateStatusForm.addEventListener('submit', handleUpdateStatus);
        }

        // Dashboard Modal functionality removed

        // Confirm Modal
        const closeConfirmBtn = document.getElementById('closeConfirmBtn');
        const cancelConfirmBtn = document.getElementById('cancelConfirmBtn');

        if(closeConfirmBtn) {
            closeConfirmBtn.addEventListener('click', () => {
                confirmModal.classList.remove('show');
            });
        }
        if(cancelConfirmBtn) {
            cancelConfirmBtn.addEventListener('click', () => {
                confirmModal.classList.remove('show');
            });
        }

<<<<<<< HEAD
        // Postpone Analysis Modal
        const closePostponeModalBtn = document.getElementById('closePostponeModalBtn');
        const cancelPostponeBtn = document.getElementById('cancelPostponeBtn');
        const postponeAnalysisForm = document.getElementById('postponeAnalysisForm');
        const postponeDateInput = document.getElementById('postponeDate');

        if(closePostponeModalBtn) {
            closePostponeModalBtn.addEventListener('click', () => {
                postponeAnalysisModal.classList.remove('show');
                postponeAnalysisForm.reset();
            });
        }
        if(cancelPostponeBtn) {
            cancelPostponeBtn.addEventListener('click', () => {
                postponeAnalysisModal.classList.remove('show');
                postponeAnalysisForm.reset();
            });
        }

        if(postponeAnalysisForm) {
            postponeAnalysisForm.addEventListener('submit', handlePostponeAnalysis);
        }

        if(postponeDateInput) {
            postponeDateInput.addEventListener('change', validatePostponeDate);
        }

=======
>>>>>>> 99173107
        // Add Doctor Modal
        const closeAddDoctorModalBtn = document.getElementById('closeAddDoctorModalBtn');
        const cancelAddDoctorBtn = document.getElementById('cancelAddDoctorBtn');
        const addDoctorForm = document.getElementById('addDoctorForm');

        if(closeAddDoctorModalBtn) {
            closeAddDoctorModalBtn.addEventListener('click', () => {
                addDoctorModal.classList.remove('show');
            });
        }
        if(cancelAddDoctorBtn) {
            cancelAddDoctorBtn.addEventListener('click', () => {
                addDoctorModal.classList.remove('show');
            });
        }
        if(addDoctorForm) {
            addDoctorForm.addEventListener('submit', handleAddDoctor);
        }

        // Cancel Analysis Modal
        const closeCancelAnalysisModalBtn = document.getElementById('closeCancelAnalysisModalBtn');
        const cancelCancelAnalysisBtn = document.getElementById('cancelCancelAnalysisBtn');
        const cancelAnalysisForm = document.getElementById('cancelAnalysisForm');

        if(closeCancelAnalysisModalBtn) {
            closeCancelAnalysisModalBtn.addEventListener('click', () => {
                cancelAnalysisModal.classList.remove('show');
            });
        }
        if(cancelCancelAnalysisBtn) {
            cancelCancelAnalysisBtn.addEventListener('click', () => {
                cancelAnalysisModal.classList.remove('show');
            });
        }
        if(cancelAnalysisForm) {
            cancelAnalysisForm.addEventListener('submit', handleCancelAnalysis);
        }

        // Bulk Cancel Analysis Modal
        const closeBulkCancelModalBtn = document.getElementById('closeBulkCancelModalBtn');
        const cancelBulkCancelBtn = document.getElementById('cancelBulkCancelBtn');
        const bulkCancelAnalysisForm = document.getElementById('bulkCancelAnalysisForm');

        if(closeBulkCancelModalBtn) {
            closeBulkCancelModalBtn.addEventListener('click', () => {
                bulkCancelAnalysisModal.classList.remove('show');
            });
        }
        if(cancelBulkCancelBtn) {
            cancelBulkCancelBtn.addEventListener('click', () => {
                bulkCancelAnalysisModal.classList.remove('show');
            });
        }
        if(bulkCancelAnalysisForm) {
            bulkCancelAnalysisForm.addEventListener('submit', handleBulkCancelAnalysis);
        }

        // Audit Logs Modal
        const closeAuditLogsModalBtn = document.getElementById('closeAuditLogsModalBtn');
        const closeAuditLogsBtn = document.getElementById('closeAuditLogsBtn');

        if(closeAuditLogsModalBtn) {
            closeAuditLogsModalBtn.addEventListener('click', () => {
                auditLogsModal.classList.remove('show');
            });
        }
        if(closeAuditLogsBtn) {
            closeAuditLogsBtn.addEventListener('click', () => {
                auditLogsModal.classList.remove('show');
            });
        }
    }

    // Export Functions
    function toggleExportDropdown() {
        const container = exportDropdownBtn.closest('.export-dropdown-container');
        const isOpen = container.classList.contains('show');

        if (isOpen) {
            closeExportDropdown();
        } else {
            closeExportDropdown(); // Close any other open dropdown first
            container.classList.add('show');
            exportDropdown.classList.add('show');
            activeExportDropdown = exportDropdown;
        }
    }

    function closeExportDropdown() {
        const container = document.querySelector('.export-dropdown-container');
        if (container) {
            container.classList.remove('show');
        }
        if (exportDropdown) {
            exportDropdown.classList.remove('show');
        }
        activeExportDropdown = null;
    }

    function handleExportAction(action) {
        switch (action) {
            case 'export-advanced':
                showExportModal();
                break;
            case 'export-quick-csv':
                performQuickExport('csv');
                break;
            case 'export-quick-excel':
                performQuickExport('excel');
                break;
        }
    }

    function showExportModal() {
        // Populate column selection
        populateColumnGrid();

        // Update current filters display
        updateCurrentFiltersDisplay();

        // Reset form
        const exportForm = document.getElementById('exportForm');
        if(exportForm) {
            exportForm.reset();
        }
        const csvRadio = document.querySelector('input[name="exportFormat"][value="csv"]');
        if(csvRadio) {
            csvRadio.checked = true;
        }

        // Select safe columns by default
        selectSafeColumns();

        exportModal.classList.add('show');
    }

    function populateColumnGrid() {
        const columnGrid = document.getElementById('columnGrid');
        if(!columnGrid) return;

        columnGrid.innerHTML = '';

        Object.entries(exportColumns).forEach(([key, column]) => {
            const option = document.createElement('div');
            option.className = `column-option${column.sensitive ? ' sensitive' : ''}`;

            option.innerHTML = `
                <input type="checkbox" class="column-checkbox" value="${key}" id="col_${key}">
                <label class="column-label" for="col_${key}">
                    <div class="column-name">
                        ${column.name}
                        ${column.sensitive ? '<span class="column-sensitive-indicator">⚠️</span>' : ''}
                    </div>
                    <div class="column-description">${column.description}</div>
                </label>
            `;

            columnGrid.appendChild(option);
        });
    }

    function selectAllColumns(select) {
        const checkboxes = document.querySelectorAll('.column-checkbox');
        checkboxes.forEach(cb => cb.checked = select);
        updateSensitiveWarning();
    }

    function selectSafeColumns() {
        const checkboxes = document.querySelectorAll('.column-checkbox');
        checkboxes.forEach(cb => {
            cb.checked = safeColumns.includes(cb.value);
        });
        updateSensitiveWarning();
    }

    function updateSensitiveWarning() {
        const sensitiveWarning = document.getElementById('sensitiveWarning');
        if(!sensitiveWarning) return;

        const selectedSensitive = [];

        document.querySelectorAll('.column-checkbox:checked').forEach(cb => {
            const column = exportColumns[cb.value];
            if (column && column.sensitive) {
                selectedSensitive.push(column.name);
            }
        });

        if (selectedSensitive.length > 0) {
            sensitiveWarning.style.display = 'flex';
        } else {
            sensitiveWarning.style.display = 'none';
        }
    }

    function updateCurrentFiltersDisplay() {
        const currentFilters = document.getElementById('currentFilters');
        if(!currentFilters) return;

        const activeFilters = [];

        if (searchInput && searchInput.value.trim()) {
            activeFilters.push(`Search: "${searchInput.value.trim()}"`);
        }

        if (statusFilter && statusFilter.value) {
            activeFilters.push(`Status: ${statusFilter.value}`);
        }

        if (typeFilter && typeFilter.value) {
            activeFilters.push(`Type: ${typeFilter.value}`);
        }

        if (startDateFilter && startDateFilter.value) {
            activeFilters.push(`From: ${startDateFilter.value}`);
        }

        if (endDateFilter && endDateFilter.value) {
            activeFilters.push(`To: ${endDateFilter.value}`);
        }

        if (activeFilters.length > 0) {
            currentFilters.innerHTML = activeFilters.map(filter =>
                `<span class="filter-tag">${filter}</span>`
            ).join('');
        } else {
            currentFilters.innerHTML = `<span class="filter-info">${__('export.noFiltersApplied')}</span>`;
        }
    }

    async function handleExportSubmit(e) {
        e.preventDefault();

        const exportPassword = document.getElementById('exportPassword');
        const password = exportPassword ? exportPassword.value : '';
        const formatRadio = document.querySelector('input[name="exportFormat"]:checked');
        const format = formatRadio ? formatRadio.value : 'csv';
        const selectedColumns = Array.from(document.querySelectorAll('.column-checkbox:checked')).map(cb => cb.value);

        if (!password) {
            showToast(__('messages.password.requiredForExport'), 'error');
            return;
        }

        if (selectedColumns.length === 0) {
            showToast(__('messages.export.selectColumns'), 'error');
            return;
        }

        try {
            showExportProgress(true);
            await performExport(format, password, selectedColumns);
            exportModal.classList.remove('show');
            showToast(`${__('messages.export.completed')} (${format.toUpperCase()})`, 'success');
        } catch (error) {
            console.error('Export error:', error);
            showToast(getErrorMessage(error), 'error');
        } finally {
            showExportProgress(false);
        }
    }

    async function performQuickExport(format) {
        // For quick export, just open the export modal with the format pre-selected
        showExportModal();

        // Pre-select the format
        const formatRadio = document.querySelector(`input[name="exportFormat"][value="${format}"]`);
        if(formatRadio) {
            formatRadio.checked = true;
        }

        // Select safe columns by default
        selectSafeColumns();

        showToast(`Quick ${format.toUpperCase()} ${__('messages.export.enterPasswordInfo')}`, 'info');
    }

    async function performExport(format, password, selectedColumns) {
        const exportData = {
            password: password,
            filters: getCurrentFilters(),
            includeColumns: selectedColumns
        };

        let endpoint;
        switch (format) {
            case 'csv':
                endpoint = '/analyses/export/csv';
                break;
            case 'excel':
                endpoint = '/analyses/export/excel';
                break;
            case 'json':
                endpoint = '/analyses/export/json';
                break;
            default:
                throw new Error('Invalid export format');
        }

        try {
            if (format === 'json') {
                const data = await api.post(endpoint, exportData);
                downloadJsonFile(data, `analyses_export_${new Date().toISOString().split('T')[0]}.json`);
            } else {
                await downloadFileExport(endpoint, exportData, format);
            }
        } catch (error) {
            console.error('Export request error:', error);
            throw error;
        }
    }

    async function downloadFileExport(endpoint, exportData, format) {
        const url = api.buildUrl(endpoint);

        try {
            const config = {
                method: 'POST',
                headers: {
                    'Content-Type': 'application/json'
                },
                credentials: 'include',
                body: JSON.stringify(exportData)
            };

            const timeoutPromise = new Promise((_, reject) =>
                setTimeout(() => reject(new Error('Request timeout')), api.config.timeout || 15000)
            );

            let response = await Promise.race([
                fetch(url, config),
                timeoutPromise
            ]);

            if (response.status === 401) {
                // Token expired, attempting refresh...
                const refreshSuccess = await api.handleTokenRefresh();

                if (refreshSuccess) {
                    response = await Promise.race([
                        fetch(url, config),
                        timeoutPromise
                    ]);
                } else {
                    throw new Error('Authentication failed');
                }
            }

            if (!response.ok) {
                const error = new Error(`HTTP Error: ${response.status} ${response.statusText}`);
                error.status = response.status;
                error.statusText = response.statusText;

                try {
                    const contentType = response.headers.get('content-type');
                    if (contentType && contentType.includes('application/json')) {
                        error.data = await response.json();
                    } else {
                        error.data = await response.text();
                    }
                } catch (e) {
                    error.data = null;
                }

                throw error;
            }

            // Check for export warning headers
            const hasWarning = response.headers.get('X-Export-Warning') === 'true';
            if (hasWarning) {
                const warningMessage = response.headers.get('X-Export-Message');
                const exportLimits = response.headers.get('X-Export-Limits');
                
                if (warningMessage) {
                    // Show warning toast with longer duration
                    showToast(warningMessage, 'warning', 8000);
                }
                
                // Log limits for debugging
                if (exportLimits) {
                    console.log('Export limits:', JSON.parse(exportLimits));
                }
            }

            const blob = await response.blob();
            const filename = getFilenameFromResponse(response) ||
                `analyses_export_${new Date().toISOString().split('T')[0]}.${format === 'excel' ? 'xlsx' : format}`;

            downloadBlob(blob, filename);

        } catch (error) {
            if (error.name === 'TypeError' && error.message.includes('fetch')) {
                error.message = 'Network error: Please check your internet connection';
            }
            throw error;
        }
    }

    function getCurrentFilters() {
        const filters = {};

        if (searchInput && searchInput.value.trim()) {
            filters.search = searchInput.value.trim();
        }

        if (statusFilter && statusFilter.value) {
            filters.status = statusFilter.value;
        }

        if (typeFilter && typeFilter.value) {
            filters.analysisType = typeFilter.value;
        }

        if (startDateFilter && startDateFilter.value) {
            filters.startDate = startDateFilter.value;
        }

        if (endDateFilter && endDateFilter.value) {
            filters.endDate = endDateFilter.value;
        }

        return filters;
    }

    function getFilenameFromResponse(response) {
        const disposition = response.headers.get('Content-Disposition');
        if (disposition && disposition.indexOf('filename=') !== -1) {
            const matches = /filename[^;=\n]*=((['"]).*?\2|[^;\n]*)/.exec(disposition);
            if (matches && matches[1]) {
                return matches[1].replace(/['"]/g, '');
            }
        }
        return null;
    }

    function downloadBlob(blob, filename) {
        const url = URL.createObjectURL(blob);
        const a = document.createElement('a');
        a.href = url;
        a.download = filename;
        document.body.appendChild(a);
        a.click();
        document.body.removeChild(a);
        URL.revokeObjectURL(url);
    }

    function downloadJsonFile(data, filename) {
        const jsonString = JSON.stringify(data, null, 2);
        const blob = new Blob([jsonString], { type: 'application/json' });
        downloadBlob(blob, filename);
    }

    function showExportProgress(show) {
        const progressElement = document.getElementById('exportProgress');
        if (progressElement) {
            progressElement.classList.toggle('show', show);
        }

        const exportBtn = document.getElementById('executeExportBtn');
        if (exportBtn) {
            exportBtn.disabled = show;
            if (show) {
                exportBtn.innerHTML = `
                    <div class="export-spinner"></div>
                    Exporting...
                `;
            } else {
                exportBtn.innerHTML = `
                    <span class="material-symbols-outlined" style="font-size: 16px;">download</span>
                    Export Data
                `;
            }
        }
    }

    // API Functions
    async function loadAnalysisTypes() {
        try {
            const response = await api.get('/org-settings/analysis-types');
            if (response.success) {
                analysisTypes = response.analysisTypes || [];
                populateAnalysisTypeDropdowns();
            } else {
                console.error('Failed to load analysis types:', response.message);
                showToast(__('messages.error.loadingAnalysisTypes'), 'error');
            }
        } catch (error) {
            console.error('Error loading analysis types:', error);
            showToast(__('messages.error.errorLoadingAnalysisTypes'), 'error');
        }
    }

    async function loadOrganizationSettings() {
        try {
            const response = await api.get('/org-settings');
            if (response.success) {
                organizationSettings = response.settings || {};
                console.log('Loaded organization settings:', organizationSettings);
            } else {
                console.error('Failed to load organization settings:', response.message);
                // Don't show error toast as this is optional for now
            }
        } catch (error) {
            console.error('Error loading organization settings:', error);
            // Don't show error toast as this is optional for now
        }
    }
    
    function populateAnalysisTypeDropdowns() {
        // Populate type filter dropdown
        const typeFilter = document.getElementById('typeFilter');
        if (typeFilter) {
            // Keep the "All Types" option
            const allOption = typeFilter.querySelector('option[value=""]');
            typeFilter.innerHTML = '';
            if (allOption) {
                typeFilter.appendChild(allOption);
            }
            
            // Add analysis types
            analysisTypes.forEach(type => {
                const option = document.createElement('option');
                option.value = type.code;
                option.textContent = `${type.code} - ${type.name}`;
                typeFilter.appendChild(option);
            });
        }
        
        // Populate analysis type dropdown in add modal
        const newAnalysisType = document.getElementById('newAnalysisType');
        if (newAnalysisType) {
            // Keep the "Select Type" option
            const selectOption = newAnalysisType.querySelector('option[value=""]');
            newAnalysisType.innerHTML = '';
            if (selectOption) {
                newAnalysisType.appendChild(selectOption);
            }
            
            // Add analysis types
            analysisTypes.forEach(type => {
                const option = document.createElement('option');
                option.value = type.code;
                option.textContent = `${type.code} - ${type.name}`;
                option.title = type.description || '';
                newAnalysisType.appendChild(option);
            });
        }
    }
    
    function getAnalysisTypeName(code) {
        const type = analysisTypes.find(t => t.code === code);
        return type ? type.name : code;
    }

    async function loadAnalyses() {
        try {
            showLoading();

            let endpoint = '/analyses?';
            const params = new URLSearchParams({
                page: currentPage,
                limit: limit
            });

            // Add filters
            const filters = getCurrentFilters();
            Object.entries(filters).forEach(([key, value]) => {
                if (value) {
                    params.append(key, value);
                }
            });

            endpoint += params.toString();

            await new Promise(r => setTimeout(r, 500))
            const data = await api.get(endpoint);
            

            analyses = data.data || [];
            totalAnalyses = data.pagination?.total || 0;
            totalPages = data.pagination?.totalPages || 1;

            renderTable();
            renderPagination();
            updateRecordCount();

        } catch (error) {
            console.error('Load analyses error:', error);
            if (handleAuthError(error)) return;
            showError(getErrorMessage(error));
        }
    }

    async function createAnalysis(analysisData) {
        try {
            const data = await api.post('/analyses', analysisData);
            return data;
        } catch (error) {
            console.error('Create analysis error:', error);
            if (handleAuthError(error)) return;
            showToast(getErrorMessage(error), 'error');
            throw error;
        }
    }

    async function createRecurringAnalysis(analysisData) {
        try {
            console.log('Attempting to create recurring analysis with data:', analysisData);
            const data = await api.post('/recurring-analyses', analysisData);
            return data;
        } catch (error) {
            console.error('Create recurring analysis error:', error);
            console.error('Error data from backend:', error.data);
            console.error('Error status:', error.status);
            console.error('Analysis data sent:', analysisData);
            
            // Try to get more specific error information
            if (error.data) {
                console.error('Backend error details:', error.data);
                let errorMessage = 'Backend validation error';
                
                if (typeof error.data === 'object' && error.data.message) {
                    errorMessage = error.data.message;
                    
                    // Handle recurring analysis validation issues
                    if (error.data.issues && Array.isArray(error.data.issues)) {
                        console.error('Validation issues:', error.data.issues);
                        const issues = error.data.issues.map((issue, index) => {
                            if (typeof issue === 'object') {
                                const date = issue.date ? new Date(issue.date).toLocaleDateString() : 'Unknown date';
                                const problem = issue.issue || issue.message || issue.reason || 'Unknown issue';
                                const suggestion = issue.suggestion || 'Please adjust your schedule';
                                return `• ${date}: ${problem}\n  Suggestion: ${suggestion}`;
                            }
                            return `• Issue ${index + 1}: ${issue}`;
                        }).join('\n');
                        
                        // Try to suggest a better start date
                        let suggestion = "Tip: Try starting on a different date or use a different recurrence pattern.";
                        
                        if (error.data.issues.some(issue => issue.issue && issue.issue.includes('not a working day'))) {
                            const currentStartDate = new Date(analysisData.analysisDate);
                            const workingDays = organizationSettings?.working_days || ['Monday', 'Tuesday', 'Wednesday', 'Thursday', 'Friday'];
                            const suggestedDate = adjustToNextWorkingDay(currentStartDate, workingDays);
                            
                            if (suggestedDate.getTime() !== currentStartDate.getTime()) {
                                const suggestedDateStr = suggestedDate.toLocaleDateString();
                                suggestion = `💡 Suggestion: Try starting on ${suggestedDateStr} (next working day) to avoid weekend conflicts.`;
                            } else {
                                suggestion = `💡 Suggestion: The current start date is fine, but daily scheduling hits weekends. Consider using "weekly" pattern instead.`;
                            }
                        }
                        
                        errorMessage = `${error.data.message}\n\nScheduling conflicts found:\n${issues}\n\n${suggestion}`;
                    }
                    
                } else if (typeof error.data === 'object' && error.data.errors) {
                    // Handle validation errors array
                    const validationErrors = error.data.errors.map(err => err.msg || err.message || err).join(', ');
                    errorMessage = `Validation errors: ${validationErrors}`;
                } else if (typeof error.data === 'string') {
                    errorMessage = error.data;
                }
                
                showToast(errorMessage, 'error');
            } else {
                showToast(getErrorMessage(error), 'error');
            }
            
            if (handleAuthError(error)) return;
            throw error;
        }
    }

    async function updateAnalysisStatus(analysisId, statusData) {
        try {
            await api.put(`/analyses/${analysisId}/status`, statusData);
            showToast(__('messages.success.statusUpdated'), 'success');
            loadAnalyses();
        } catch (error) {
            console.error('Update analysis status error:', error);
            if (handleAuthError(error)) return;
            showToast(getErrorMessage(error), 'error');
            throw error;
        }
    }

<<<<<<< HEAD
    async function postponeAnalysis(analysisId, postponeDate = null, reason = null) {
        try {
            const payload = {};
            if (postponeDate) {
                payload.postponeDate = postponeDate;
            }
            if (reason) {
                payload.reason = reason;
            }
            
            const data = await api.post(`/analyses/${analysisId}/postpone`, payload);
            showToast(`${__('messages.success.analysisPostponed')} ${new Date(data.newDate).toLocaleDateString()}`, 'success');
=======
    async function postponeAnalysis(analysisId) {
        try {
            const data = await api.post(`/analyses/${analysisId}/postpone`);
            showToast(`${__('messages.success.analysisPostponed')} ${data.newDate}`, 'success');
>>>>>>> 99173107
            loadAnalyses();
        } catch (error) {
            console.error('Postpone analysis error:', error);
            if (handleAuthError(error)) return;
            showToast(getErrorMessage(error), 'error');
            throw error;
        }
    }

<<<<<<< HEAD
    function showPostponeAnalysisModal(analysisId) {
        // Reset form and validation
        const form = document.getElementById('postponeAnalysisForm');
        const validationMsg = document.getElementById('postponeDateValidation');
        const infoBox = document.getElementById('postponeInfoBox');
        
        form.reset();
        validationMsg.classList.remove('show');
        infoBox.style.display = 'none';
        
        // Set the analysis ID
        document.getElementById('postponeAnalysisId').value = analysisId;
        
        // Show modal
        postponeAnalysisModal.classList.add('show');
    }

    async function handlePostponeAnalysis(e) {
        e.preventDefault();
        
        const analysisId = document.getElementById('postponeAnalysisId').value;
        const postponeDate = document.getElementById('postponeDate').value;
        const reason = document.getElementById('postponeReason').value;
        
        if (!postponeDate) {
            showToast('Please select a date', 'error');
            return;
        }
        
        try {
            await postponeAnalysis(analysisId, postponeDate, reason);
            postponeAnalysisModal.classList.remove('show');
        } catch (error) {
            // Error already handled in postponeAnalysis
        }
    }

    async function validatePostponeDate() {
        const dateInput = document.getElementById('postponeDate');
        const validationMsg = document.getElementById('postponeDateValidation');
        const infoBox = document.getElementById('postponeInfoBox');
        const infoContent = infoBox.querySelector('.info-content');
        const confirmBtn = document.getElementById('confirmPostponeBtn');
        
        const selectedDate = new Date(dateInput.value);
        const dayName = selectedDate.toLocaleDateString('en-US', { weekday: 'long' });
        
        // Reset validation
        validationMsg.classList.remove('show', 'success');
        infoBox.style.display = 'none';
        infoBox.classList.remove('warning');
        confirmBtn.disabled = false;
        
        if (!dateInput.value) {
            return;
        }
        
        try {
            // Check if it's a working day
            const workingDays = organizationSettings.working_days || ['Monday', 'Tuesday', 'Wednesday', 'Thursday', 'Friday'];
            
            if (!workingDays.includes(dayName)) {
                validationMsg.textContent = `${dayName} is not a working day. Please select a different date.`;
                validationMsg.classList.add('show');
                confirmBtn.disabled = true;
                return;
            }
            
            // Check capacity for the selected date
            const capacityCheck = await api.post('/analyses/check-date-capacity', {
                date: dateInput.value,
                analysisId: document.getElementById('postponeAnalysisId').value
            });
            
            if (!capacityCheck.available) {
                validationMsg.textContent = capacityCheck.message || 'This date is not available.';
                validationMsg.classList.add('show');
                confirmBtn.disabled = true;
                
                if (capacityCheck.suggestions && capacityCheck.suggestions.length > 0) {
                    infoBox.style.display = 'flex';
                    infoBox.classList.add('warning');
                    infoContent.innerHTML = `<strong>Suggested dates:</strong><br>${capacityCheck.suggestions.map(date => 
                        new Date(date).toLocaleDateString('en-US', { weekday: 'short', year: 'numeric', month: 'short', day: 'numeric' })
                    ).join('<br>')}`;
                }
            } else {
                validationMsg.textContent = 'Date is available';
                validationMsg.classList.add('show', 'success');
                
                if (capacityCheck.remainingCapacity !== undefined) {
                    infoBox.style.display = 'flex';
                    infoContent.textContent = `${capacityCheck.remainingCapacity} slot(s) remaining for this date.`;
                }
            }
        } catch (error) {
            console.error('Date validation error:', error);
            if (!handleAuthError(error)) {
                validationMsg.textContent = 'Error validating date. Please try again.';
                validationMsg.classList.add('show');
            }
        }
    }

=======
>>>>>>> 99173107
    async function cancelAnalysis(analysisId, reason) {
        try {
            await api.post(`/analyses/${analysisId}/cancel`, { reason });
            showToast(__('messages.success.analysisCancelled'), 'success');
            loadAnalyses();
        } catch (error) {
            console.error('Cancel analysis error:', error);
            if (handleAuthError(error)) return;
            showToast(getErrorMessage(error), 'error');
            throw error;
        }
    }

    // Dashboard functionality removed
    /*
    async function loadDashboard() {
        try {
            const [statsData, dashboardData] = await Promise.all([
                api.get('/analyses/reports/statistics'),
                api.get('/analyses/reports/dashboard')
            ]);

            return {
                statistics: statsData.statistics,
                dashboard: dashboardData.dashboard
            };
        } catch (error) {
            console.error('Load dashboard error:', error);
            if (handleAuthError(error)) return;
            showToast(getErrorMessage(error), 'error');
            throw error;
        }
    }
    */

    async function searchPatients(term) {
        try {
            if (!term || term.length < 2) {
                return [];
            }

            const data = await api.get(`/patients/search/${encodeURIComponent(term)}?limit=10`);
            return data.patients || [];
        } catch (error) {
            console.error('Patient search error:', error);
            return [];
        }
    }

    async function searchDoctors(term) {
        try {
            if (!term || term.length < 2) {
                return [];
            }

            const data = await api.get(`/doctors/search/${encodeURIComponent(term)}?limit=10`);
            return data.doctors || [];
        } catch (error) {
            console.error('Doctor search error:', error);
            return [];
        }
    }

    async function searchRooms(term) {
        try {
            if (!term || term.length < 2) {
                return [];
            }

            const data = await api.get(`/admin/rooms/search/${encodeURIComponent(term)}?limit=10`);
            return data.data || [];
        } catch (error) {
            console.error('Room search error:', error);
            return [];
        }
    }

    async function createDoctor(doctorData) {
        try {
            const data = await api.post('/doctors', doctorData);
            return data;
        } catch (error) {
            console.error('Create doctor error:', error);
            showToast(getErrorMessage(error), 'error');
            throw error;
        }
    }

    async function handleCreateNewDoctor(name, searchInput) {
        // Store the search input reference for later use
        const doctorSearchInputField = document.getElementById('doctorSearchInput');
        const newDoctorNameField = document.getElementById('newDoctorName');
        const newDoctorSpecializationField = document.getElementById('newDoctorSpecialization');
        const newDoctorPhoneField = document.getElementById('newDoctorPhone');
        const newDoctorEmailField = document.getElementById('newDoctorEmail');

        if(doctorSearchInputField) doctorSearchInputField.value = searchInput.id;
        if(newDoctorNameField) newDoctorNameField.value = name;
        if(newDoctorSpecializationField) newDoctorSpecializationField.value = '';
        if(newDoctorPhoneField) newDoctorPhoneField.value = '';
        if(newDoctorEmailField) newDoctorEmailField.value = '';

        addDoctorModal.classList.add('show');

        // Focus on specialization field
        setTimeout(() => {
            if(newDoctorSpecializationField) {
                newDoctorSpecializationField.focus();
            }
        }, 100);
    }

    async function handleAddDoctor(e) {
        e.preventDefault();

        const doctorSearchInputId = document.getElementById('doctorSearchInput').value;
        const name = document.getElementById('newDoctorName').value.trim();
        const specialization = document.getElementById('newDoctorSpecialization').value.trim();
        const phone = document.getElementById('newDoctorPhone').value.trim();
        const email = document.getElementById('newDoctorEmail').value.trim();

        // Validation
        if (!name) {
            showToast(__('messages.validation.doctorName'), 'error');
            return;
        }

        if (!specialization) {
            showToast(__('messages.validation.specialization'), 'error');
            return;
        }

        const doctorData = {
            name: name,
            specialization: specialization
        };

        if (phone) doctorData.phone = phone;
        if (email) doctorData.email = email;

        try {
            const result = await createDoctor(doctorData);

            if (result.success) {
                // Find the original search input and update it
                const originalSearchInput = document.getElementById(doctorSearchInputId);
                if (originalSearchInput) {
                    originalSearchInput.value = name;
                    originalSearchInput.setAttribute('data-selected-id', result.doctorId);
                }

                addDoctorModal.classList.remove('show');
                showToast(`${__('messages.success.doctorCreated')} "${name}"`, 'success');
            }
        } catch (error) {
            console.error('Create doctor error:', error);
            showToast(`Failed to create doctor: ${getErrorMessage(error)}`, 'error');
        }
    }

    // UI Functions
    function renderTable() {
        if(!tableBody) return;

        if (analyses.length === 0) {
            tableBody.innerHTML = `<tr><td colspan="9" style="text-align: center; padding: 40px; color: var(--medium-gray);">${__('analyses.noAnalysesFound')}</td></tr>`;
            return;
        }

        tableBody.innerHTML = '';

        analyses.forEach(analysis => {
            const row = document.createElement('tr');
            row.dataset.id = analysis.id;
            
            // Add recurring analysis tracking
            if (analysis.recurring_analysis_id) {
                row.dataset.recurringId = analysis.recurring_analysis_id;
            }

            const analysisDate = new Date(analysis.analysis_date);
            const today = new Date();
            const isToday = analysisDate.toDateString() === today.toDateString();
            const isOverdue = analysisDate < today && analysis.status === 'Pending';

            // Don't highlight cancelled analyses as "today"
            const dateClass = (isToday && analysis.status !== 'Cancelled') ? 'today' : (isOverdue ? 'overdue' : '');
            const statusClass = getStatusClass(analysis.status);
            const typeClass = getTypeClass(analysis.analysis_type);

            const patientDisplay = getPatientDisplay(analysis.patient);
            const doctorDisplay = getDoctorDisplay(analysis.doctor);
            const roomDisplay = getRoomDisplay(analysis.room);
            const notesDisplay = getNotesDisplay(analysis.notes);

            row.innerHTML = `
                <td>
                    <input type="checkbox" class="row-checkbox" data-id="${analysis.id}" ${analysis.status === 'Cancelled' || analysis.status === 'Completed' ? 'disabled' : ''}>
                </td>
                <td>
                    <span class="analysis-date ${dateClass}">
                        ${window.formatDate ? window.formatDate(analysisDate) : analysisDate.toLocaleDateString()}
                    </span>
                    ${analysis.recurring_analysis_id ? `
                        <div class="recurring-indicator" title="Part of recurring series">
                            <span class="material-symbols-outlined">repeat</span>
                            <span class="occurrence-number">${analysis.occurrence_number || '?'}</span>
                            ${analysis.has_valid_prescription ? `
                                <span class="prescription-verified" title="Prescription verified">
                                    <span class="material-symbols-outlined">verified</span>
                                </span>
                            ` : `
                                <span class="prescription-missing" title="Prescription required">
                                    <span class="material-symbols-outlined">priority_high</span>
                                </span>
                            `}
                        </div>
                    ` : ''}
                </td>
                <td>${patientDisplay}</td>
                <td>${doctorDisplay}</td>
                <td>${roomDisplay}</td>
                <td>
                    <span class="type-badge ${typeClass}">${getAnalysisTypeName(analysis.analysis_type)}</span>
                </td>
                <td>
                    <span class="status-badge ${statusClass}">${analysis.status}</span>
                </td>
                <td>${notesDisplay}</td>
                ${window.hideActions !== true ? `<td>
                    <div class="dropdown-container">
                        <button class="action-button" data-id="${analysis.id}">
                            <span class="material-symbols-outlined">more_vert</span>
                        </button>
                    </div>
                </td>` : ''}
            `;

            tableBody.appendChild(row);
        });

        document.querySelectorAll('.action-button').forEach(btn => {
            btn.addEventListener('click', handleActionClick);
        });
    }

    function getStatusClass(status) {
        const statusClasses = {
            'Pending': 'status-pending',
            'Delayed': 'status-delayed',
            'In Progress': 'status-in-progress',
            'Completed': 'status-completed',
            'Cancelled': 'status-cancelled'
        };
        return statusClasses[status] || '';
    }

    function getTypeClass(type) {
        const typeClasses = {
            'XY': 'type-xy',
            'YZ': 'type-yz',
            'ZG': 'type-zg',
            'HG': 'type-hg'
        };
        return typeClasses[type] || '';
    }

    function getPatientDisplay(patient) {
        if (!patient) {
            return '<span class="patient-none">No Patient</span>';
        }

        return `
            <div class="patient-info">
                <span class="patient-name">${patient.name}</span>
                <span class="patient-id">${patient.matricule_national}</span>
            </div>
        `;
    }

    function getDoctorDisplay(doctor) {
        if (!doctor) {
            return '<span class="doctor-none">No Doctor</span>';
        }

        return `
            <div class="doctor-info">
                <span class="doctor-name">${doctor.name}</span>
                ${doctor.specialization ? `<span class="doctor-specialization">${doctor.specialization}</span>` : ''}
            </div>
        `;
    }

    function getRoomDisplay(room) {
        if (!room) {
            return '<span class="room-none">No Room</span>';
        }

        return `
            <div class="room-info">
                <span class="room-number">${room.room_number}</span>
                ${room.service ? `<span class="room-service">${room.service.name}</span>` : ''}
            </div>
        `;
    }

    function getNotesDisplay(notes) {
        if (!notes || notes.trim() === '') {
            return '<span class="notes-empty">No notes</span>';
        }

        return `<span class="analysis-notes" title="${notes}">${notes}</span>`;
    }

    function renderPagination() {
        if(!pagination) return;

        if (totalPages <= 1) {
            pagination.innerHTML = '';
            return;
        }

        let paginationHTML = '';

        paginationHTML += `<button ${currentPage === 1 ? 'disabled' : ''} onclick="changePage(${currentPage - 1})">
            <span class="material-symbols-outlined">chevron_left</span>
        </button>`;

        const startPage = Math.max(1, currentPage - 2);
        const endPage = Math.min(totalPages, currentPage + 2);

        if (startPage > 1) {
            paginationHTML += `<button onclick="changePage(1)">1</button>`;
            if (startPage > 2) {
                paginationHTML += `<span class="page-info">...</span>`;
            }
        }

        for (let i = startPage; i <= endPage; i++) {
            paginationHTML += `<button class="${i === currentPage ? 'active' : ''}" onclick="changePage(${i})">${i}</button>`;
        }

        if (endPage < totalPages) {
            if (endPage < totalPages - 1) {
                paginationHTML += `<span class="page-info">...</span>`;
            }
            paginationHTML += `<button onclick="changePage(${totalPages})">${totalPages}</button>`;
        }

        paginationHTML += `<button ${currentPage === totalPages ? 'disabled' : ''} onclick="changePage(${currentPage + 1})">
            <span class="material-symbols-outlined">chevron_right</span>
        </button>`;

        pagination.innerHTML = paginationHTML;
    }

    function updateRecordCount() {
        if(!recordCount) return;

        const start = (currentPage - 1) * limit + 1;
        const end = Math.min(currentPage * limit, totalAnalyses);
        recordCount.textContent = `Showing ${start}-${end} of ${totalAnalyses} analyses`;
    }

    function showAddAnalysisModal() {
        const addAnalysisForm = document.getElementById('addAnalysisForm');
        if(addAnalysisForm) {
            addAnalysisForm.reset();
        }

        // Clear the data-selected-id attributes and values from search inputs
        const searchInputs = ['newAnalysisPatientSearch', 'newAnalysisDoctorSearch', 'newAnalysisRoomSearch'];
        searchInputs.forEach(inputId => {
            const input = document.getElementById(inputId);
            if (input) {
                input.value = '';
                input.removeAttribute('data-selected-id');
                input.style.backgroundColor = ''; // Clear any background color
            }
        });

        // Set default date to today
        const newAnalysisDate = document.getElementById('newAnalysisDate');
        if(newAnalysisDate) {
            const today = new Date().toISOString().split('T')[0];
            newAnalysisDate.value = today;
        }

        // Setup search inputs
        setupSearchInputs();

        addAnalysisModal.classList.add('show');
    }

    function setupSearchInputs() {
        const searchInputs = [
            { id: 'newAnalysisPatient', containerId: 'newAnalysisPatientContainer', searchFn: searchPatients, displayKey: 'name', extraKey: 'matricule_national' },
            { id: 'newAnalysisDoctor', containerId: 'newAnalysisDoctorContainer', searchFn: searchDoctors, displayKey: 'name', extraKey: 'specialization' },
            { id: 'newAnalysisRoom', containerId: 'newAnalysisRoomContainer', searchFn: searchRooms, displayKey: 'roomNumber', extraKey: 'service.name' }
        ];

        searchInputs.forEach(({ id, containerId, searchFn, displayKey, extraKey }) => {
            const originalSelect = document.getElementById(id);
            if (!originalSelect || originalSelect.hasAttribute('data-enhanced')) return;

            const container = document.createElement('div');
            container.id = containerId;
            container.className = 'search-container';

            const searchInput = document.createElement('input');
            searchInput.type = 'text';
            searchInput.className = 'form-control search-input-enhanced';
            searchInput.placeholder = `Search ${id.includes('Patient') ? 'patients' : id.includes('Doctor') ? 'doctors' : 'rooms'}...`;
            searchInput.setAttribute('data-selected-id', '');
            searchInput.id = id + 'Search';

            const dropdown = document.createElement('div');
            dropdown.className = 'search-dropdown';
            dropdown.style.display = 'none';

            const clearBtn = document.createElement('button');
            clearBtn.type = 'button';
            clearBtn.className = 'search-clear-btn';
            clearBtn.innerHTML = '<span class="material-symbols-outlined" style="font-size: 16px;">close</span>';
            clearBtn.title = 'Clear selection';

            container.appendChild(searchInput);
            container.appendChild(clearBtn);
            container.appendChild(dropdown);

            originalSelect.parentNode.replaceChild(container, originalSelect);
            originalSelect.setAttribute('data-enhanced', 'true');

            setupSearchListeners(searchInput, dropdown, clearBtn, searchFn, displayKey, extraKey);
        });
    }

    function setupSearchListeners(searchInput, dropdown, clearBtn, searchFn, displayKey, extraKey) {
        searchInput.addEventListener('input', debounce(async (e) => {
            const term = e.target.value.trim();

            if (term.length === 0) {
                hideSearchDropdown(dropdown);
            } else if (term.length >= 2) {
                const results = await searchFn(term);
                showSearchDropdown(searchInput, dropdown, results, displayKey, extraKey);
            } else {
                hideSearchDropdown(dropdown);
            }
        }, 300));

        clearBtn.addEventListener('click', () => {
            searchInput.value = '';
            searchInput.setAttribute('data-selected-id', '');
            hideSearchDropdown(dropdown);
            searchInput.focus();
        });
    }

    async function getPatientDetails(patientId) {
        try {
            const {data: patientData} = await api.get(`/patients/${patientId}`);
            return patientData || null;
        } catch (error) {
            console.error('Patient details error', error);
            return null
        }
    }


    async function getDoctorDetails(doctorId) {
        try {
            const {data: doctorData} = await api.get(`/doctors/${doctorId}`);
            return doctorData || null;
        } catch (error) {
            console.error('Doctor details error', error);
            return null
        }
    }


    async function getRoomDetails(roomId) {
        try {
            const {data: roomData} = await api.get(`/rooms/${roomId}`);
            return roomData || null;
        } catch (error) {
            console.error('Room details error', error);
            return null
        }
    }


    function showSearchDropdown(searchInput, dropdown, results, displayKey, extraKey) {
        const searchTerm = searchInput.value.trim();

        let html = '';

        // Add existing results
        results.forEach(item => {
            const name = getNestedValue(item, displayKey);
            const extra = getNestedValue(item, extraKey);

            html += `
                <div class="search-option" data-selected-id="${item.id}">
                    <div class="search-option-content">
                        <span class="search-option-name">${name}</span>
                        ${extra ? `<span class="search-option-detail">${extra}</span>` : ''}
                    </div>
                </div>
            `;
        });

        // Add "Create new..." option ONLY for doctors if no exact match found and search term is not empty
        if (searchTerm.length >= 2 && searchInput.id.includes('Doctor')) {
            const exactMatch = results.find(item =>
                getNestedValue(item, displayKey).toLowerCase() === searchTerm.toLowerCase()
            );

            if (!exactMatch) {
                html += `
                    <div class="search-option search-option-create" data-action="create" data-entity-type="doctor">
                        <div class="search-option-content">
                            <span class="search-option-name">
                                <span class="material-symbols-outlined" style="font-size: 16px; margin-right: 8px;">add</span>
                                Add "${searchTerm}" as new Doctor
                            </span>
                            <span class="search-option-detail">Click to create new doctor</span>
                        </div>
                    </div>
                `;
            }
        }

        if (html === '') {
            dropdown.style.display = 'none';
            return;
        }

        dropdown.innerHTML = html;

        dropdown.querySelectorAll('.search-option').forEach(option => {
            option.addEventListener('click', async () => {
                const action = option.getAttribute('data-action');

                if (action === 'create') {
                    await handleCreateNewDoctor(searchTerm, searchInput);
                } else {
                    const selectedId = option.getAttribute('data-selected-id');
                    const selectedName = option.querySelector('.search-option-name').textContent;

                    searchInput.value = selectedName;
                    searchInput.setAttribute('data-selected-id', selectedId);

                    if(searchInput.id.includes('Patient')){
                        await handlePatientSelection(selectedId);
                    }

                }

                hideSearchDropdown(dropdown);
            });
        });

        dropdown.style.display = 'block';
        activeSearchDropdown = dropdown;
    }

    async function handlePatientSelection(patientId){
        try{
            showToast(__('messages.success.bulkAction.loadingPatientDetails'), 'info');

            const patientDetails = await getPatientDetails(patientId);

            if(patientDetails){
                if(patientDetails.doctor_id){
                    const doctorSearchInput = document.getElementById('newAnalysisDoctorSearch');
                    const doctorDetails = await getDoctorDetails(patientDetails.doctor_id);
                    if (doctorDetails && doctorDetails.name) {
                        doctorSearchInput.setAttribute('data-selected-id', patientDetails.doctor_id);
                        doctorSearchInput.value = doctorDetails.name;

                        doctorSearchInput.style.backgroundColor = '#e8f5e8';
                        setTimeout(() => {
                            doctorSearchInput.style.backgroundColor = '';
                        }, 2000);
                    }
                }
            
                if(patientDetails.room_id) {
                    const roomSearchInput = document.getElementById('newAnalysisRoomSearch');
                    if (roomSearchInput) {
                        const roomDetails = await getRoomDetails(patientDetails.room_id);
                        if (roomDetails && roomDetails.room_number) {
                            roomSearchInput.setAttribute('data-selected-id', patientDetails.room_id);
                            roomSearchInput.value = roomDetails.room_number;

                            // Add visual indicator that field was auto-filled
                            roomSearchInput.style.backgroundColor = '#e8f5e8';
                            setTimeout(() => {
                                roomSearchInput.style.backgroundColor = '';
                            }, 2000);
                        }
                    }
                }
            
                const autoFilledItems = [];
                if (patientDetails.doctor_id) autoFilledItems.push('doctor');
                if (patientDetails.room_id) autoFilledItems.push('room');

                if (autoFilledItems.length > 0) {
                    showToast(`Auto-filled: ${autoFilledItems.join(' and ')}`, 'success');
                } else {
                    showToast(__('messages.success.bulkAction.noAssignedDoctorRoom'), 'warning');
                }
            } else {
                showToast(__('messages.success.bulkAction.failedLoadPatientDetails'), 'error');
            }
        } catch (error) {
            console.error('Error auto-filling patient details:', error);
            showToast(__('messages.success.bulkAction.failedAutoFillDetails'), 'error');
        }
    }

    function hideSearchDropdown(dropdown) {
        dropdown.style.display = 'none';
        if (activeSearchDropdown === dropdown) {
            activeSearchDropdown = null;
        }
    }

    function closeSearchDropdown() {
        if (activeSearchDropdown) {
            hideSearchDropdown(activeSearchDropdown);
        }
    }

    function getNestedValue(obj, path) {
        return path.split('.').reduce((o, p) => o && o[p], obj) || '';
    }

    function showUpdateStatusModal(analysisId) {
        const analysis = analyses.find(a => a.id === analysisId);
        if (!analysis) return;

        currentEditAnalysisId = analysisId;

        const updateStatusAnalysisId = document.getElementById('updateStatusAnalysisId');
        const updateStatusPatientName = document.getElementById('updateStatusPatientName');
        const updateStatusAnalysisType = document.getElementById('updateStatusAnalysisType');
        const updateStatusCurrentStatus = document.getElementById('updateStatusCurrentStatus');

        if(updateStatusAnalysisId) updateStatusAnalysisId.value = analysisId;
        if(updateStatusPatientName) updateStatusPatientName.textContent = analysis.patient ? analysis.patient.name : 'N/A';
        if(updateStatusAnalysisType) updateStatusAnalysisType.textContent = getAnalysisTypeName(analysis.analysis_type);
        if(updateStatusCurrentStatus) updateStatusCurrentStatus.textContent = analysis.status;

        // Reset form
        const updateStatusNewStatus = document.getElementById('updateStatusNewStatus');

        if(updateStatusNewStatus) updateStatusNewStatus.value = '';

        updateStatusModal.classList.add('show');
    }

    /*
    async function showDashboardModal() {
        try {
            dashboardModal.classList.add('show');

            // Show loading state
            const statsGrid = document.getElementById('statsGrid');
            const dashboardTableBody = document.querySelector('#dashboardTable tbody');

            if(statsGrid) {
                statsGrid.innerHTML = '<div class="loading">Loading statistics...</div>';
            }
            if(dashboardTableBody) {
                dashboardTableBody.innerHTML = '<tr><td colspan="5" class="loading">Loading dashboard...</td></tr>';
            }

            const data = await loadDashboard();

            // Render statistics
            renderStatistics(data.statistics);

            // Render dashboard table
            renderDashboardTable(data.dashboard);

        } catch (error) {
            console.error('Dashboard error:', error);
            showToast(__('messages.error.loadingDashboard'), 'error');
        }
    }

    function renderStatistics(stats) {
        const statsGrid = document.getElementById('statsGrid');
        if(!statsGrid) return;

        const statsCards = [
            { label: 'Total Analyses', value: stats.totalAnalyses, class: '' },
            { label: 'Completed', value: stats.completedAnalyses, class: 'completed' },
            { label: 'Pending', value: stats.pendingAnalyses, class: 'pending' },
            { label: 'Delayed', value: stats.delayedAnalyses, class: 'delayed' },
            { label: 'Completion Rate', value: `${stats.completionRate}%`, class: stats.completionRate >= 80 ? 'completed' : 'pending' }
        ];

        statsGrid.innerHTML = statsCards.map(stat => `
            <div class="stat-card ${stat.class}">
                <div class="stat-number">${stat.value}</div>
                <div class="stat-label">${stat.label}</div>
            </div>
        `).join('');
    }

   function renderDashboardTable(dashboard) {
        const tbody = document.querySelector('#dashboardTable tbody');
        if(!tbody) return;

        if (dashboard.length === 0) {
            tbody.innerHTML = '<tr><td colspan="5" style="text-align: center; color: var(--medium-gray);">No analyses scheduled for today</td></tr>';
            return;
        }

        tbody.innerHTML = dashboard.map(analysis => `
            <tr>
                <td>${analysis.patient_name}</td>
                <td>${analysis.doctor_name}</td>
                <td>${analysis.room_number}</td>
                <td><span class="type-badge ${getTypeClass(analysis.analysis_type)}">${getAnalysisTypeName(analysis.analysis_type)}</span></td>
                <td><span class="status-badge ${getStatusClass(analysis.status)}">${analysis.status}</span></td>
            </tr>
        `).join('');
    }
    */

    function showCancelAnalysisModal(analysisId) {
        const analysis = analyses.find(a => a.id === analysisId);
        if (!analysis) return;

        const cancelAnalysisIdField = document.getElementById('cancelAnalysisId');
        const cancelAnalysisPatientName = document.getElementById('cancelAnalysisPatientName');
        const cancelAnalysisType = document.getElementById('cancelAnalysisType');
        const cancelAnalysisDate = document.getElementById('cancelAnalysisDate');
        const cancelAnalysisReason = document.getElementById('cancelAnalysisReason');

        if(cancelAnalysisIdField) cancelAnalysisIdField.value = analysisId;
        if(cancelAnalysisPatientName) cancelAnalysisPatientName.textContent = analysis.patient ? analysis.patient.name : 'N/A';
        if(cancelAnalysisType) cancelAnalysisType.textContent = getAnalysisTypeName(analysis.analysis_type);
        if(cancelAnalysisDate) {
            const date = new Date(analysis.analysis_date);
            cancelAnalysisDate.textContent = window.formatDate ? window.formatDate(date) : date.toLocaleDateString();
        }
        if(cancelAnalysisReason) cancelAnalysisReason.value = '';

        cancelAnalysisModal.classList.add('show');

        // Focus on reason field
        setTimeout(() => {
            if(cancelAnalysisReason) {
                cancelAnalysisReason.focus();
            }
        }, 100);
    }

    async function showAuditLogsModal(analysisId) {
        const analysis = analyses.find(a => a.id === analysisId);
        if (!analysis) return;

        const auditLogsPatientName = document.getElementById('auditLogsPatientName');
        const auditLogsAnalysisType = document.getElementById('auditLogsAnalysisType');
        const auditLogsAnalysisDate = document.getElementById('auditLogsAnalysisDate');
        const auditLogsTableBody = document.querySelector('#auditLogsTable tbody');

        // Set analysis info
        if(auditLogsPatientName) auditLogsPatientName.textContent = analysis.patient ? analysis.patient.name : 'N/A';
        if(auditLogsAnalysisType) auditLogsAnalysisType.textContent = getAnalysisTypeName(analysis.analysis_type);
        if(auditLogsAnalysisDate) {
            const date = new Date(analysis.analysis_date);
            auditLogsAnalysisDate.textContent = window.formatDate ? window.formatDate(date) : date.toLocaleDateString();
        }

        // Show modal
        auditLogsModal.classList.add('show');

        // Show loading state
        if(auditLogsTableBody) {
            auditLogsTableBody.innerHTML = '<tr><td colspan="3" class="audit-logs-loading">Loading audit logs...</td></tr>';
        }

        try {
            // Fetch audit logs
            const response = await api.get(`/analyses/${analysisId}/audit-logs`);
            
            if (response.success) {
                const auditLogs = response.data;
                
                if (auditLogs.length === 0) {
                    auditLogsTableBody.innerHTML = '<tr><td colspan="3" class="audit-logs-empty">No audit logs found for this analysis</td></tr>';
                } else {
                    auditLogsTableBody.innerHTML = auditLogs.map(log => `
                        <tr>
                            <td>
                                <div class="audit-log-date">${log.date}</div>
                            </td>
                            <td>
                                <div class="audit-log-action">${log.eventDescription}</div>
                            </td>
                            <td>
                                <div class="audit-log-user">${log.user ? log.user.name : 'System'}</div>
                            </td>
                        </tr>
                    `).join('');
                }
            } else {
                auditLogsTableBody.innerHTML = '<tr><td colspan="3" class="audit-logs-empty">Failed to load audit logs</td></tr>';
                showToast(__('messages.success.bulkAction.failedLoadAuditLogs'), 'error');
            }
        } catch (error) {
            console.error('Error loading audit logs:', error);
            auditLogsTableBody.innerHTML = '<tr><td colspan="3" class="audit-logs-empty">Error loading audit logs</td></tr>';
            showToast('Error loading audit logs', 'error');
        }
    }

    async function handleCancelAnalysis(e) {
        e.preventDefault();

        const analysisId = parseInt(document.getElementById('cancelAnalysisId').value);
        const reason = document.getElementById('cancelAnalysisReason').value.trim();

        // Basic validation - detailed validation will be handled by server
        if (!reason) {
            showToast(__('messages.validation.cancellationReason'), 'error');
            return;
        }

        try {
            await cancelAnalysis(analysisId, reason);
            cancelAnalysisModal.classList.remove('show');
        } catch (error) {
            console.error('Cancel analysis error:', error);
        }
    }

    function showConfirmModal(message, onConfirm) {
        const confirmMessage = document.getElementById('confirmMessage');
        const confirmBtn = document.getElementById('confirmBtn');

        if(confirmMessage) confirmMessage.textContent = message;
        if(confirmBtn) {
            confirmBtn.onclick = () => {
                confirmModal.classList.remove('show');
                onConfirm();
            };
        }
        confirmModal.classList.add('show');
    }

    // Recurring Analysis Functions
    function setupRecurringAnalysisEventListeners() {
        const enableRecurring = document.getElementById('enableRecurring');
        const recurringOptions = document.getElementById('recurringOptions');
        const recurrencePattern = document.getElementById('recurrencePattern');
        const customIntervalGroup = document.getElementById('customIntervalGroup');
        const intervalDays = document.getElementById('intervalDays');
        const totalOccurrences = document.getElementById('totalOccurrences');

        if (enableRecurring) {
            enableRecurring.addEventListener('change', function() {
                if (this.checked) {
                    recurringOptions.style.display = 'block';
                } else {
                    recurringOptions.style.display = 'none';
                    resetRecurringPreview();
                }
            });
        }

        if (recurrencePattern) {
            recurrencePattern.addEventListener('change', function() {
                const isCustom = this.value === 'custom';
                customIntervalGroup.style.display = isCustom ? 'block' : 'none';
                
                if (!isCustom) {
                    // Set default interval based on pattern
                    switch (this.value) {
                        case 'daily':
                            intervalDays.value = 1;
                            break;
                        case 'weekly':
                            intervalDays.value = 7;
                            break;
                        case 'monthly':
                            intervalDays.value = 30;
                            break;
                    }
                }
                
                updateRecurringPreview();
            });
        }

        if (intervalDays) {
            intervalDays.addEventListener('input', updateRecurringPreview);
        }

        if (totalOccurrences) {
            totalOccurrences.addEventListener('input', updateRecurringPreview);
        }

        // Add missing event listener for analysis date
        const newAnalysisDate = document.getElementById('newAnalysisDate');
        if (newAnalysisDate) {
            newAnalysisDate.addEventListener('change', updateRecurringPreview);
        }
    }

    async function updateRecurringPreview() {
        const newAnalysisDate = document.getElementById('newAnalysisDate');
        const recurrencePattern = document.getElementById('recurrencePattern');
        const intervalDays = document.getElementById('intervalDays');
        const totalOccurrences = document.getElementById('totalOccurrences');
        const recurringPreview = document.getElementById('recurringPreview');
        const previewContent = document.getElementById('previewContent');

        if (!newAnalysisDate?.value || !recurrencePattern?.value || !totalOccurrences?.value) {
            recurringPreview.style.display = 'none';
            return;
        }

        // Clear manual adjustments if key parameters changed (except when called from date picker)
        if (!window.isUpdatingFromDatePicker) {
            manuallyAdjustedDates = {};
        }

        const startDate = new Date(newAnalysisDate.value);
        const pattern = recurrencePattern.value;
        const interval = parseInt(intervalDays?.value) || getDefaultInterval(pattern);
        const total = parseInt(totalOccurrences.value);

        if (total < 2 || total > 100) {
            recurringPreview.style.display = 'none';
            return;
        }

        const dates = generateRecurringDates(startDate, pattern, interval, total);
        
        // Validate against company policy if available
        const validationResults = await validateDatesAgainstPolicy(dates);
        
        let previewHTML = '<div class="preview-dates">';
        
        // Show information about automatic adjustments
        previewHTML += '<div class="preview-info">';
        previewHTML += `<div class="preview-info-item">ℹ️ Dates are automatically adjusted to working days</div>`;
        previewHTML += '</div>';

        // Show warnings if any policy violations remain
        if (validationResults.hasViolations) {
            previewHTML += '<div class="preview-warnings">';
            if (validationResults.nonWorkingDays.length > 0) {
                previewHTML += `<div class="preview-warning">⚠️ ${validationResults.nonWorkingDays.length} dates still fall on non-working days</div>`;
            }
            if (validationResults.exceededDailyLimit.length > 0) {
                previewHTML += `<div class="preview-warning">⚠️ ${validationResults.exceededDailyLimit.length} dates may exceed daily analysis limit</div>`;
            }
            previewHTML += '</div>';
        }
        
        dates.forEach((date, index) => {
            // Use manually adjusted date if available, otherwise use generated date
            const effectiveDate = manuallyAdjustedDates[index] || date;
            const dateStr = formatDateForDisplay(effectiveDate);
            const isoDateStr = effectiveDate.toISOString().split('T')[0];
            const violations = validationResults.dateViolations[index] || {};
            const hasWarning = violations.nonWorkingDay || violations.exceededLimit;
            const warningClass = hasWarning ? 'preview-date-warning' : '';
            const warningIcon = hasWarning ? '⚠️ ' : '';
            const isManuallyAdjusted = manuallyAdjustedDates[index] ? 'manually-adjusted' : '';
            
            previewHTML += `
                <div class="preview-date ${warningClass} ${isManuallyAdjusted}" title="${violations.reason || ''}">
                    <span class="preview-date-number">${index + 1}.</span>
                    <span class="preview-date-value">${warningIcon}${dateStr}</span>
                    <button type="button" class="preview-date-picker-btn" data-index="${index}" data-date="${isoDateStr}" title="Change this date">
                        <span class="material-symbols-outlined">calendar_month</span>
                    </button>
                    <input type="date" class="preview-date-picker" id="datePicker${index}" value="${isoDateStr}" 
                           data-index="${index}" style="position: absolute; top: 0; left: 0; width: 1px; height: 1px; opacity: 0; pointer-events: none;">
                </div>
            `;
        });
        previewHTML += '</div>';

        previewContent.innerHTML = previewHTML;
        
        // Add event listeners for date picker buttons
        const datePickerBtns = previewContent.querySelectorAll('.preview-date-picker-btn');
        datePickerBtns.forEach(btn => {
            btn.addEventListener('click', function() {
                const index = parseInt(this.dataset.index);
                const currentDate = this.dataset.date;
                openDatePicker(index, currentDate);
            });
        });
        
        // Add event listeners for date inputs
        const datePickers = previewContent.querySelectorAll('.preview-date-picker');
        datePickers.forEach(picker => {
            picker.addEventListener('change', function() {
                const index = parseInt(this.dataset.index);
                const newDate = this.value;
                updateAnalysisDate(index, newDate);
            });
        });
        
        recurringPreview.style.display = 'block';
    }

    function resetRecurringPreview() {
        const recurringPreview = document.getElementById('recurringPreview');
        recurringPreview.style.display = 'none';
        // Clear manually adjusted dates when resetting
        manuallyAdjustedDates = {};
        // Clear any active date picker
        if (activeDatePicker && activeDatePicker.listener) {
            document.removeEventListener('click', activeDatePicker.listener);
        }
        activeDatePicker = null;
    }

    function resetAddAnalysisForm() {
        // Reset the form
        const addAnalysisForm = document.getElementById('addAnalysisForm');
        if (addAnalysisForm) {
            addAnalysisForm.reset();
        }

        // Clear the data-selected-id attributes and values from search inputs
        const searchInputs = ['newAnalysisPatientSearch', 'newAnalysisDoctorSearch', 'newAnalysisRoomSearch'];
        searchInputs.forEach(inputId => {
            const input = document.getElementById(inputId);
            if (input) {
                input.value = '';
                input.removeAttribute('data-selected-id');
                input.style.backgroundColor = ''; // Clear any background color
            }
        });

        // Reset recurring analysis fields
        const enableRecurring = document.getElementById('enableRecurring');
        const recurringOptions = document.getElementById('recurringOptions');
        const recurrencePattern = document.getElementById('recurrencePattern');
        const intervalDays = document.getElementById('intervalDays');
        const totalOccurrences = document.getElementById('totalOccurrences');
        const customIntervalGroup = document.getElementById('customIntervalGroup');

        if (enableRecurring) enableRecurring.checked = false;
        if (recurringOptions) recurringOptions.style.display = 'none';
        if (recurrencePattern) recurrencePattern.value = '';
        if (intervalDays) intervalDays.value = '';
        if (totalOccurrences) totalOccurrences.value = '';
        if (customIntervalGroup) customIntervalGroup.style.display = 'none';

        // Clear and hide recurring preview
        resetRecurringPreview();

        // Clear search selections
        currentEditAnalysisId = null;
        
        // Reset any search inputs that might have selections
        const patientSearchInput = document.getElementById('patientSearchInput');
        const doctorSearchInput = document.getElementById('doctorSearchInput');
        const roomSearchInput = document.getElementById('roomSearchInput');
        
        if (patientSearchInput) patientSearchInput.value = '';
        if (doctorSearchInput) doctorSearchInput.value = '';
        if (roomSearchInput) roomSearchInput.value = '';
    }

    // Store active date picker info to manage cleanup
    let activeDatePicker = null;
    
    // Functions for date picker functionality
    function openDatePicker(index, currentDate) {
        // Close any existing date picker first
        if (activeDatePicker) {
            hideDatePicker(activeDatePicker.index, activeDatePicker.element.value);
        }
        
        const datePicker = document.getElementById(`datePicker${index}`);
        if (datePicker) {
            // Store reference to active picker
            activeDatePicker = { index, element: datePicker, listener: null };
            
            // Make the input temporarily visible and clickable
            datePicker.style.position = 'fixed';
            datePicker.style.top = '50%';
            datePicker.style.left = '50%';
            datePicker.style.transform = 'translate(-50%, -50%)';
            datePicker.style.zIndex = '10000';
            datePicker.style.opacity = '1';
            datePicker.style.width = 'auto';
            datePicker.style.height = 'auto';
            datePicker.style.pointerEvents = 'auto';
            datePicker.style.border = '2px solid var(--blood-red)';
            datePicker.style.borderRadius = '4px';
            datePicker.style.padding = '8px';
            datePicker.style.background = 'white';
            datePicker.style.fontSize = '16px';
            datePicker.style.boxShadow = '0 4px 12px rgba(0, 0, 0, 0.2)';
            
            // Focus and try to open the picker
            datePicker.focus();
            
            // For newer browsers, try showPicker
            if (typeof datePicker.showPicker === 'function') {
                try {
                    datePicker.showPicker();
                } catch (e) {
                    console.log('showPicker failed, fallback to manual input');
                }
            }
            
            // Add click outside listener to hide the picker
            const hideOnClickOutside = (e) => {
                if (!datePicker.contains(e.target)) {
                    hideDatePicker(index, datePicker.value);
                }
            };
            
            // Store listener reference for cleanup
            activeDatePicker.listener = hideOnClickOutside;
            
            // Add the listener after a short delay to avoid immediate triggering
            setTimeout(() => {
                document.addEventListener('click', hideOnClickOutside);
            }, 100);
        }
    }
    
    function hideDatePicker(index, newDateStr) {
        const datePicker = document.getElementById(`datePicker${index}`);
        
        // Remove click outside listener
        if (activeDatePicker && activeDatePicker.listener) {
            document.removeEventListener('click', activeDatePicker.listener);
        }
        activeDatePicker = null;
        
        // Hide the date picker
        if (datePicker) {
            datePicker.style.position = 'absolute';
            datePicker.style.top = '0';
            datePicker.style.left = '0';
            datePicker.style.width = '1px';
            datePicker.style.height = '1px';
            datePicker.style.opacity = '0';
            datePicker.style.pointerEvents = 'none';
            datePicker.style.transform = 'none';
            datePicker.style.zIndex = 'auto';
            datePicker.style.border = 'none';
            datePicker.style.borderRadius = 'initial';
            datePicker.style.padding = 'initial';
            datePicker.style.background = 'initial';
            datePicker.style.fontSize = 'initial';
            datePicker.style.boxShadow = 'none';
        }
        
        // Update the date if changed and not empty
        if (newDateStr && newDateStr.trim() !== '') {
            updateAnalysisDate(index, newDateStr);
        }
    }

    async function updateAnalysisDate(index, newDateStr) {
        if (newDateStr) {
            const newDate = new Date(newDateStr);
            
            // Validate against company policy
            if (organizationSettings) {
                const dayName = newDate.toLocaleDateString('en-US', { weekday: 'long' });
                const workingDays = organizationSettings.working_days || ['Monday', 'Tuesday', 'Wednesday', 'Thursday', 'Friday'];
                
                // Check if it's a working day
                if (!workingDays.includes(dayName)) {
                    showToast(`${dayName} ${__('messages.validation.workingDay')}`, 'error');
                    return;
                }
                
                // Check daily analysis limit
                const maxAnalysesPerDay = organizationSettings.max_analyses_per_day;
                if (maxAnalysesPerDay) {
                    try {
                        const dateStr = newDate.toISOString().split('T')[0];
                        const response = await api.get(`/analyses/count-by-date/${dateStr}`);
                        
                        if (response.count >= parseInt(maxAnalysesPerDay)) {
                            showToast(`${__('messages.validation.maxAnalysesReached')} ${dateStr}. Please select a different date.`, 'error');
                            return;
                        }
                    } catch (error) {
                        console.error('Error checking daily analysis count:', error);
                        // Continue anyway if we can't check the count
                    }
                }
            }
            
            manuallyAdjustedDates[index] = newDate;
            
            // Set flag to prevent clearing manual adjustments
            window.isUpdatingFromDatePicker = true;
            
            // Clear any active date picker before regenerating
            if (activeDatePicker) {
                if (activeDatePicker.listener) {
                    document.removeEventListener('click', activeDatePicker.listener);
                }
                activeDatePicker = null;
            }
            
            // Regenerate the preview to show updated date and validation
            const pattern = document.getElementById('recurrencePattern')?.value;
            const interval = document.getElementById('intervalDays')?.value;
            const total = document.getElementById('totalOccurrences')?.value;
            const startDate = document.getElementById('newAnalysisDate')?.value;
            
            if (pattern && total && startDate) {
                updateRecurringPreview();
            }
            
            // Clear flag after update
            window.isUpdatingFromDatePicker = false;
        }
    }

    // Function to get effective dates (including manual adjustments)
    function getEffectiveDates(generatedDates) {
        return generatedDates.map((date, index) => {
            return manuallyAdjustedDates[index] || date;
        });
    }

    function generateRecurringDates(startDate, pattern, interval, total) {
        const dates = [];
        const workingDays = organizationSettings?.working_days || ['Monday', 'Tuesday', 'Wednesday', 'Thursday', 'Friday'];
        
        // Adjust start date to next working day if needed
        let currentDate = new Date(startDate);
        currentDate = adjustToNextWorkingDay(currentDate, workingDays);
        dates.push(new Date(currentDate));
        
        for (let i = 1; i < total; i++) {
            const nextDate = new Date(dates[i - 1]);
            
            switch (pattern) {
                case 'daily':
                    nextDate.setDate(nextDate.getDate() + 1);
                    break;
                case 'weekly':
                    nextDate.setDate(nextDate.getDate() + 7);
                    break;
                case 'monthly':
                    nextDate.setMonth(nextDate.getMonth() + 1);
                    break;
                case 'custom':
                    nextDate.setDate(nextDate.getDate() + interval);
                    break;
                default:
                    nextDate.setDate(nextDate.getDate() + interval);
            }
            
            // Adjust to next working day if needed
            const adjustedDate = adjustToNextWorkingDay(nextDate, workingDays);
            dates.push(adjustedDate);
        }
        
        return dates;
    }

    function adjustToNextWorkingDay(date, workingDays) {
        const adjustedDate = new Date(date);
        let attempts = 0;
        const maxAttempts = 14; // Prevent infinite loop
        
        while (attempts < maxAttempts) {
            const dayName = adjustedDate.toLocaleDateString('en-US', { weekday: 'long' });
            
            if (workingDays.includes(dayName)) {
                return adjustedDate;
            }
            
            // Move to next day
            adjustedDate.setDate(adjustedDate.getDate() + 1);
            attempts++;
        }
        
        // If we can't find a working day in 14 days, return original date
        return new Date(date);
    }

    function getDefaultInterval(pattern) {
        switch (pattern) {
            case 'daily': return 1;
            case 'weekly': return 7;
            case 'monthly': return 30;
            default: return 1;
        }
    }

    function formatDateForDisplay(date) {
        return window.formatDate ? window.formatDate(date) : date.toLocaleDateString();
    }

    async function validateDatesAgainstPolicy(dates) {
        const result = {
            hasViolations: false,
            nonWorkingDays: [],
            exceededDailyLimit: [],
            adjustedDates: [],
            dateViolations: {}
        };

        if (!organizationSettings) {
            return result;
        }

        const workingDays = organizationSettings.working_days || ['Monday', 'Tuesday', 'Wednesday', 'Thursday', 'Friday'];
        const maxAnalysesPerDay = organizationSettings.max_analyses_per_day || null;

        // Check each date
        for (let i = 0; i < dates.length; i++) {
            const date = dates[i];
            const dayName = date.toLocaleDateString('en-US', { weekday: 'long' });
            const violations = {};

            // Check if date was adjusted from original schedule
            // Note: Since we now auto-adjust dates, working day violations should be rare
            if (!workingDays.includes(dayName)) {
                violations.nonWorkingDay = true;
                violations.reason = `${dayName} is not a working day`;
                result.nonWorkingDays.push(date);
                result.hasViolations = true;
            }

            // Check daily limit (simplified check - would need to fetch existing analyses for accurate count)
            if (maxAnalysesPerDay && maxAnalysesPerDay > 0) {
                // Count how many analyses are already scheduled for this date among the recurring ones
                const sameDay = dates.filter(d => d.toDateString() === date.toDateString()).length;
                if (sameDay > 1) {
                    violations.exceededLimit = true;
                    violations.reason = violations.reason ? 
                        `${violations.reason}; Multiple analyses scheduled for same day` :
                        'Multiple analyses scheduled for same day';
                    result.exceededDailyLimit.push(date);
                    result.hasViolations = true;
                }
            }

            if (Object.keys(violations).length > 0) {
                result.dateViolations[i] = violations;
            }
        }

        return result;
    }

    // Event Handlers
    async function handleAddAnalysis(e) {
        e.preventDefault();

        const patientSearchInput = document.getElementById('newAnalysisPatientSearch');
        const doctorSearchInput = document.getElementById('newAnalysisDoctorSearch');
        const roomSearchInput = document.getElementById('newAnalysisRoomSearch');

        const patientId = patientSearchInput ? patientSearchInput.getAttribute('data-selected-id') : null;
        const doctorId = doctorSearchInput ? doctorSearchInput.getAttribute('data-selected-id') : null;
        const roomId = roomSearchInput ? roomSearchInput.getAttribute('data-selected-id') : null;

        const newAnalysisDate = document.getElementById('newAnalysisDate');
        const newAnalysisType = document.getElementById('newAnalysisType');
        const newAnalysisNotes = document.getElementById('newAnalysisNotes');

        // Check if recurring analysis is enabled
        const enableRecurring = document.getElementById('enableRecurring');
        const isRecurring = enableRecurring && enableRecurring.checked;

        // Format date to ISO8601 format for backend
        const analysisDateValue = newAnalysisDate ? newAnalysisDate.value : '';
        let isoDate = analysisDateValue ? new Date(analysisDateValue).toISOString().split('T')[0] : '';

        // For recurring analysis, adjust start date to next working day if needed
        if (isRecurring && isoDate && organizationSettings) {
            const workingDays = organizationSettings.working_days || ['Monday', 'Tuesday', 'Wednesday', 'Thursday', 'Friday'];
            const adjustedStartDate = adjustToNextWorkingDay(new Date(isoDate), workingDays);
            isoDate = adjustedStartDate.toISOString().split('T')[0];
            
            console.log('Original start date:', analysisDateValue);
            console.log('Adjusted start date:', isoDate);
        }

        const analysisData = {
            analysisDate: isoDate,
            analysisType: newAnalysisType ? newAnalysisType.value : '',
            patientId: patientId ? parseInt(patientId) : null,
            doctorId: doctorId ? parseInt(doctorId) : null,
            roomId: roomId ? parseInt(roomId) : null,
            notes: newAnalysisNotes ? newAnalysisNotes.value.trim() || null : null
        };

        // Add recurring analysis data if enabled
        if (isRecurring) {
            const recurrencePattern = document.getElementById('recurrencePattern');
            const intervalDays = document.getElementById('intervalDays');
            const totalOccurrences = document.getElementById('totalOccurrences');

            analysisData.recurrencePattern = recurrencePattern ? recurrencePattern.value : '';
            
            // Only include intervalDays for custom patterns (backend validation marks it as optional)
            if (recurrencePattern && recurrencePattern.value === 'custom') {
                if (!intervalDays || !intervalDays.value || parseInt(intervalDays.value) < 1) {
                    showToast(__('messages.validation.intervalRequired'), 'error');
                    return;
                }
                analysisData.intervalDays = parseInt(intervalDays.value);
            }
            // For non-custom patterns, don't include intervalDays - let backend handle defaults
            
            analysisData.totalOccurrences = totalOccurrences ? parseInt(totalOccurrences.value) : null;
            
            // Generate the pre-calculated working day dates
            const startDate = new Date(analysisData.analysisDate);
            const interval = recurrencePattern && recurrencePattern.value === 'custom' ? 
                parseInt(intervalDays?.value || 1) : 1;
            const generatedDates = generateRecurringDates(
                startDate, 
                analysisData.recurrencePattern, 
                interval, 
                analysisData.totalOccurrences
            );
            
            // Apply manual adjustments to get effective dates
            const effectiveDates = getEffectiveDates(generatedDates);
            
            // Send the effective dates (including manual adjustments) to backend
            analysisData.calculatedDates = effectiveDates.map(date => date.toISOString().split('T')[0]);
            
            console.log('Sending pre-calculated working day dates to backend:', analysisData.calculatedDates);
        }

        // Enhanced validation with detailed error reporting
        const validationErrors = [];

        if (!analysisData.analysisDate) {
            validationErrors.push('Analysis date is required');
        }

        if (!analysisData.analysisType) {
            validationErrors.push('Analysis type is required');
        }

        if (!analysisData.patientId || analysisData.patientId < 1) {
            validationErrors.push('Please select a valid patient');
        }

        if (!analysisData.doctorId || analysisData.doctorId < 1) {
            validationErrors.push('Please select a valid doctor');
        }

        if (!analysisData.roomId || analysisData.roomId < 1) {
            validationErrors.push('Please select a valid room');
        }

        // Check if analysis type is valid (from loaded types)
        if (analysisData.analysisType && analysisTypes.length > 0) {
            const validType = analysisTypes.find(type => type.code === analysisData.analysisType);
            if (!validType) {
                validationErrors.push(`Invalid analysis type: ${analysisData.analysisType}. Available types: ${analysisTypes.map(t => t.code).join(', ')}`);
            }
        }

        // Backend compatibility check - warn if type is not in expected hardcoded list
        const backendExpectedTypes = ['XY', 'YZ', 'ZG', 'HG'];
        if (analysisData.analysisType && !backendExpectedTypes.includes(analysisData.analysisType)) {
            console.warn(`Analysis type '${analysisData.analysisType}' may not be supported by backend recurring analysis endpoint. Expected: ${backendExpectedTypes.join(', ')}`);
        }

        if (validationErrors.length > 0) {
            showToast(`${__('messages.validationErrors')}\n${validationErrors.join('\n')}`, 'error');
            console.error('Validation errors:', validationErrors);
            console.error('Analysis data:', analysisData);
            return;
        }

        // Recurring analysis validation
        if (isRecurring) {
            if (!analysisData.recurrencePattern) {
                showToast(__('messages.validation.recurrenceRequired'), 'error');
                return;
            }

            if (!analysisData.totalOccurrences || analysisData.totalOccurrences < 2) {
                showToast(__('messages.validation.totalOccurrencesMin'), 'error');
                return;
            }

            if (analysisData.intervalDays < 1) {
                showToast(__('messages.validation.intervalMin'), 'error');
                return;
            }

            if (analysisData.recurrencePattern === 'custom' && (!analysisData.intervalDays || analysisData.intervalDays < 1)) {
                showToast(__('messages.validation.validInterval'), 'error');
                return;
            }

            if (!analysisData.totalOccurrences || analysisData.totalOccurrences < 2 || analysisData.totalOccurrences > 100) {
                showToast(__('messages.validation.totalOccurrencesRange'), 'error');
                return;
            }
        }

        // Debug: Log the exact data being sent
        console.log('Sending analysis data to backend:', JSON.stringify(analysisData, null, 2));

        try {
            if (isRecurring) {
                await createRecurringAnalysis(analysisData);
                addAnalysisModal.classList.remove('show');
                showToast(`${__('messages.success.recurringCreated')} (${analysisData.totalOccurrences} analyses scheduled)`, 'success');
                loadAnalyses();
                resetAddAnalysisForm();
            } else {
                await createAnalysis(analysisData);
                addAnalysisModal.classList.remove('show');
                showToast(__('messages.success.analysisScheduled'), 'success');
                loadAnalyses();
                resetAddAnalysisForm();
            }
        } catch (error) {
            console.error('Failed to create analysis:', error);
            console.error('Analysis data that failed:', analysisData);
        }
    }


    async function handleUpdateStatus(e) {
        e.preventDefault();

        const analysisId = currentEditAnalysisId;
        const updateStatusNewStatus = document.getElementById('updateStatusNewStatus');
        const newStatus = updateStatusNewStatus ? updateStatusNewStatus.value : '';

        const statusData = {
            status: newStatus
        };

        try {
            await updateAnalysisStatus(analysisId, statusData);
            updateStatusModal.classList.remove('show');
        } catch (error) {
            console.error('Failed to update analysis status:', error);
        }
    }

    function handleActionClick(e) {
        e.stopPropagation();

        if (activeDropdown) {
            closeDropdown();
        }

        const button = e.currentTarget;
        const analysisId = parseInt(button.dataset.id);
        const analysis = analyses.find(a => a.id === analysisId);
        const container = button.closest('.dropdown-container');

        const dropdown = document.createElement('div');
        dropdown.className = 'dropdown-menu action-dropdown show';

        let dropdownHTML = `
            <div class="dropdown-item" data-action="update-status">
                <span class="material-symbols-outlined">edit</span>
                ${__('updateStatus')}
            </div>
        `;

        // Add prescription validation option for recurring analyses
        if (analysis.recurring_analysis_id) {
            dropdownHTML += `
                <div class="dropdown-item" data-action="validate-prescription">
                    <span class="material-symbols-outlined">medication</span>
                    ${__('validatePrescription')}
                </div>
            `;
        }

        if (analysis.status === 'Pending' || analysis.status === 'Delayed') {
            dropdownHTML += `
                <div class="dropdown-item" data-action="postpone">
                    <span class="material-symbols-outlined">schedule</span>
                    ${__('actions.postpone')}
                </div>
            `;
        }

        if (analysis.status !== 'Completed' && analysis.status !== 'Cancelled') {
            dropdownHTML += `
                <div class="dropdown-item" data-action="cancel">
                    <span class="material-symbols-outlined">cancel</span>
                    ${__('cancelAnalysis')}
                </div>
            `;
        }

        // Add audit logs option if user has permission
        // Note: Also check for system_admin role as they may not have the permissions in their token yet
        const hasAuditPermission = window.userPermissions && (
            window.userPermissions.includes('analyses.view_audit_logs') ||
            window.userPermissions.includes('analyses.view_all_audit_logs') ||
            window.userPermissions.includes('admin') ||
            (window.userRole && window.userRole === 'system_admin')
        );
        
        console.log('Audit logs permission check:', {
            userPermissions: window.userPermissions,
            userRole: window.userRole,
            hasAuditPermission
        });
        
        if (hasAuditPermission) {
            dropdownHTML += `
                <div class="dropdown-item" data-action="view-audit-logs">
                    <span class="material-symbols-outlined">history</span>
                    ${__('viewAuditLogs')}
                </div>
            `;
        }

        dropdown.innerHTML = dropdownHTML;

        dropdown.querySelectorAll('.dropdown-item').forEach(item => {
            item.addEventListener('click', function(e) {
                e.stopPropagation();

                const action = this.dataset.action;

                switch (action) {
                    case 'update-status':
                        showUpdateStatusModal(analysisId);
                        break;
                    case 'validate-prescription':
                        console.log('Validate prescription clicked for analysis:', analysisId);
                        openPrescriptionValidation(analysisId);
                        break;
                    case 'postpone':
<<<<<<< HEAD
                        showPostponeAnalysisModal(analysisId);
=======
                        showConfirmModal(
                            `Are you sure you want to postpone this analysis? It will be rescheduled to the next available date.`,
                            () => postponeAnalysis(analysisId)
                        );
>>>>>>> 99173107
                        break;
                    case 'cancel':
                        showCancelAnalysisModal(analysisId);
                        break;
                    case 'view-audit-logs':
                        showAuditLogsModal(analysisId);
                        break;
                }

                closeDropdown();
            });
        });

        container.appendChild(dropdown);
        activeDropdown = dropdown;
    }

    function handleSort(field) {
        if (sortField === field) {
            sortDirection = sortDirection === 'asc' ? 'desc' : 'asc';
        } else {
            sortField = field;
            sortDirection = 'asc';
        }

        resetSortIcons();
        const th = document.querySelector(`th[data-sort="${field}"]`);
        if(th && th.querySelector('.material-symbols-outlined')){
            th.querySelector('.material-symbols-outlined').textContent =
                sortDirection === 'asc' ? 'arrow_upward' : 'arrow_downward';
        }

        analyses.sort((a, b) => {
            let aVal, bVal;

            switch (field) {
                case 'analysis_date':
                    aVal = new Date(a.analysis_date);
                    bVal = new Date(b.analysis_date);
                    break;
                case 'patient':
                    aVal = a.patient ? a.patient.name : '';
                    bVal = b.patient ? b.patient.name : '';
                    break;
                case 'doctor':
                    aVal = a.doctor ? a.doctor.name : '';
                    bVal = b.doctor ? b.doctor.name : '';
                    break;
                case 'room':
                    aVal = a.room ? a.room.room_number : '';
                    bVal = b.room ? b.room.room_number : '';
                    break;
                case 'analysis_type':
                    aVal = a.analysis_type;
                    bVal = b.analysis_type;
                    break;
                case 'status':
                    aVal = a.status;
                    bVal = b.status;
                    break;
                default:
                    return 0;
            }

            if (aVal < bVal) return sortDirection === 'asc' ? -1 : 1;
            if (aVal > bVal) return sortDirection === 'asc' ? 1 : -1;
            return 0;
        });

        renderTable();
    }

    function resetSortIcons() {
        const sortIcons = document.querySelectorAll('th[data-sort] .material-symbols-outlined');
        if(sortIcons.length > 0){
            sortIcons.forEach(icon => {
                icon.textContent = 'swap_vert';
            });
        }
    }

    function closeDropdown() {
        if (activeDropdown) {
            activeDropdown.remove();
            activeDropdown = null;
        }
    }

    // Function to open prescription validation page
    function openPrescriptionValidation(analysisId) {
        console.log('openPrescriptionValidation called with analysisId:', analysisId);
        const analysis = analyses.find(a => a.id === analysisId);
        console.log('Found analysis:', analysis);
        
        if (!analysis || !analysis.recurring_analysis_id) {
            console.log('Analysis not found or not recurring');
            showToast(__('messages.error.notRecurringSeries'), 'error');
            return;
        }
        
        console.log('Showing modal for recurring analysis:', analysis.recurring_analysis_id);
        showPrescriptionValidationModal(analysis.recurring_analysis_id, analysisId);
    }

    function showPrescriptionValidationModal(recurringAnalysisId, analysisId) {
        console.log('showPrescriptionValidationModal called with:', recurringAnalysisId, analysisId);
        const modalHTML = `
            <div class="modal-overlay" id="prescription-validation-modal">
                <div class="modal">
                    <div class="modal-header">
                        <h3>Validate Prescription</h3>
                        <button type="button" class="modal-close" id="close-prescription-modal">×</button>
                    </div>
                    <div style="padding: 20px;">
                        <p style="margin-bottom: 20px; color: #333; font-size: 14px; line-height: 1.4;">Please confirm that you have received a valid prescription for this analysis.</p>
                    </div>
                    <div class="modal-footer">
                        <button type="button" class="btn btn-secondary" id="cancel-prescription-modal">Cancel</button>
                        <button type="button" class="btn btn-primary" id="confirm-prescription-btn" data-recurring-id="${recurringAnalysisId}" data-analysis-id="${analysisId}">Confirm Prescription</button>
                    </div>
                </div>
            </div>
        `;
        
        document.body.insertAdjacentHTML('beforeend', modalHTML);
        
        // Show the modal by adding the 'show' class
        setTimeout(() => {
            const modal = document.getElementById('prescription-validation-modal');
            if (modal) {
                modal.classList.add('show');
                
                // Add event listeners
                document.getElementById('close-prescription-modal').addEventListener('click', closePrescriptionValidationModal);
                document.getElementById('cancel-prescription-modal').addEventListener('click', closePrescriptionValidationModal);
                document.getElementById('confirm-prescription-btn').addEventListener('click', function() {
                    confirmPrescriptionValidation(recurringAnalysisId, analysisId);
                });
            }
        }, 10);
    }

    function closePrescriptionValidationModal() {
        const modal = document.getElementById('prescription-validation-modal');
        if (modal) {
            modal.remove();
        }
    }

    function confirmPrescriptionValidation(recurringAnalysisId, analysisId) {
        const analysis = analyses.find(a => a.id === analysisId);
        if (!analysis) {
            showToast(__('messages.error.analysisNotFound'), 'error');
            return;
        }
        
        const data = {
            recurringAnalysisId: recurringAnalysisId,
            analysisId: analysisId,
            analysisDate: analysis.analysis_date,
            totalAnalysesPrescribed: 1, // Always validate only this specific analysis
            prescriptionNumber: `VALIDATED-${Date.now()}`,
            validFrom: analysis.analysis_date,
            validUntil: analysis.analysis_date, // Valid only for this specific analysis date
            validationNotes: `Agent validation - single analysis validation`
        };

        fetch(`/api/prescriptions/validate/${recurringAnalysisId}`, {
            method: 'POST',
            headers: {
                'Content-Type': 'application/json'
            },
            body: JSON.stringify(data)
        })
        .then(response => response.json())
        .then(result => {
            if (result.success) {
                showToast(__('messages.success.prescriptionValidated'), 'success');
                closePrescriptionValidationModal();
                loadAnalyses(); // Refresh the analyses list
            } else {
                showToast(result.message || __('messages.error.prescriptionFailed'), 'error');
            }
        })
        .catch(error => {
            console.error('Error validating prescription:', error);
            showToast(__('messages.error.errorValidatingPrescription'), 'error');
        });
    }

    // Utility Functions
    function getErrorMessage(error) {
        if (error.status === 401) {
            return 'Authentication required. Please log in again.';
        }

        if (error.status === 403) {
            return 'You do not have permission to perform this action.';
        }

        if (error.message.includes('Network error')) {
            return 'Network error. Please check your connection and try again.';
        }

        if (error.data && typeof error.data === 'object' && error.data.message) {
            return error.data.message;
        }
        if (error.data && typeof error.data === 'string') {
            try {
                const parsed = JSON.parse(error.data);
                return parsed.message || error.message;
            } catch (e) {
                return error.data;
            }
        }

        switch (error.status) {
            case 400:
                return 'Invalid request. Please check your input.';
            case 404:
                return 'Resource not found.';
            case 429:
                return 'Too many requests. Please try again later.';
            case 500:
                return 'Server error. Please try again later.';
            default:
                return error.message || 'An unexpected error occurred';
        }
    }

    function handleAuthError(error) {
        if (error.status === 401) {
            showToast(__('messages.error.sessionExpired'), 'error');
            setTimeout(() => {
                // window.location.href = '/login';
            }, 2000);
            return true;
        }
        return false;
    }

    function showLoading() {
        if(tableBody){
            tableBody.innerHTML = '<tr><td colspan="9" class="loading"><span class="material-symbols-outlined">hourglass_empty</span><br>Loading analyses...</td></tr>';
        }
        if(recordCount){
            recordCount.textContent = 'Loading...';
        }
    }

    function showError(message) {
        if(tableBody){
            tableBody.innerHTML = `<tr><td colspan="9" style="text-align: center; padding: 40px; color: var(--dark-red);">${message}</td></tr>`;
        }
        if(recordCount){
            recordCount.textContent = 'Error loading analyses';
        }
    }

    function showToast(message, type = 'info', duration = 5000) {
        if(!toast) return;

        const toastIcon = toast.querySelector('.toast-icon');
        const toastMessage = toast.querySelector('.toast-message');

        const icons = {
            success: 'check_circle',
            error: 'error',
            warning: 'warning',
            info: 'info'
        };

        if(toastIcon) toastIcon.textContent = icons[type] || icons.info;
        if(toastMessage) toastMessage.textContent = message;

        toast.className = `toast ${type}`;
        toast.classList.add('show');

        setTimeout(() => {
            toast.classList.remove('show');
        }, duration);
    }

    function debounce(func, wait) {
        let timeout;
        return function executedFunction(...args) {
            const later = () => {
                clearTimeout(timeout);
                func(...args);
            };
            clearTimeout(timeout);
            timeout = setTimeout(later, wait);
        };
    }

    // Global functions for pagination
    window.changePage = function(page) {
        if (page >= 1 && page <= totalPages && page !== currentPage) {
            currentPage = page;
            loadAnalyses();
        }
    };

} // End of initializePage function<|MERGE_RESOLUTION|>--- conflicted
+++ resolved
@@ -1,3407 +1,3382 @@
-document.addEventListener('DOMContentLoaded', function() {
-    // Wait for date formatting functions to be available
-    let attempts = 0;
-    const maxAttempts = 50; // 5 seconds max wait
-    
-    function waitForDateFormatter() {
-        attempts++;
-        if (window.formatDate && window.formatDateTime && window.userDateFormat) {
-            // Date formatters are now available
-            initializePage();
-        } else if (attempts < maxAttempts) {
-            // Waiting for date formatters...
-            setTimeout(waitForDateFormatter, 100);
-        } else {
-            // Date formatters not available after 5 seconds, proceeding with defaults
-            // Set defaults if not available
-            window.userDateFormat = window.userDateFormat || 'DD/MM/YYYY';
-            window.userTimeFormat = window.userTimeFormat || '24h';
-            if (!window.formatDate) {
-                window.formatDate = function(date) {
-                    return new Date(date).toLocaleDateString();
-                };
-            }
-            if (!window.formatDateTime) {
-                window.formatDateTime = function(date) {
-                    return new Date(date).toLocaleString();
-                };
-            }
-            initializePage();
-        }
-    }
-    
-    waitForDateFormatter();
-});
-
-function initializePage() {
-    api.setConfig({
-        baseURL: '/api',
-        timeout: 15000
-    });
-
-    // Translation function fallback
-    if (typeof __ === 'undefined') {
-        window.__ = function(key) {
-            // Temporary hardcoded translations for testing
-            const hardcodedTranslations = {
-                'updateStatus': 'Mettre à jour le statut',
-                'validatePrescription': 'Valider la prescription',
-                'cancelAnalysis': 'Annuler l\'analyse',
-                'viewAuditLogs': 'Voir les journaux d\'audit',
-                'actions.postpone': 'Reporter',
-                'analyses.noAnalysesFound': 'Aucune analyse trouvée',
-                'export.noFiltersApplied': 'Aucun filtre appliqué - export de toutes les analyses'
-            };
-            
-            if (hardcodedTranslations[key]) {
-                return hardcodedTranslations[key];
-            }
-            
-            if (window.translations) {
-                const keys = key.split('.');
-                let value = window.translations;
-                for (const k of keys) {
-                    value = value[k];
-                    if (!value) break;
-                }
-                return value || key;
-            }
-            return key;
-        };
-    }
-
-    // State variables
-    let analyses = [];
-    let currentPage = 1;
-    let totalPages = 1;
-    let totalAnalyses = 0;
-    let limit = 20;
-    let activeDropdown = null;
-    let currentEditAnalysisId = null;
-    let sortField = null;
-    let organizationSettings = null;
-    let sortDirection = 'asc';
-    // Initialize hideActions - will be overridden by template if user lacks permission
-    window.hideActions = false;
-    let activeSearchDropdown = null;
-    let activeExportDropdown = null;
-    let analysisTypes = [];
-    let manuallyAdjustedDates = {}; // Track manually adjusted dates by index
-
-    // Export column definitions
-    const exportColumns = {
-        id: { name: 'ID', description: 'Analysis internal ID', sensitive: false },
-        analysisDate: { name: 'Analysis Date', description: 'Scheduled date for analysis', sensitive: false },
-        status: { name: 'Status', description: 'Current analysis status', sensitive: false },
-        analysisType: { name: 'Analysis Type', description: 'Type of blood analysis', sensitive: false },
-        notes: { name: 'Notes', description: 'Analysis notes and comments', sensitive: true },
-        patientId: { name: 'Patient Id', description: "Patient's internal ID ", sensitive: true },
-        patientName: { name: 'Patient Name', description: 'Patient full name', sensitive: true },
-        patientMatricule: { name: "Patient matricule", description: "Patient national registration number", sensitive: true },
-        doctorId: { name: 'Doctor Id', description: 'Dcotor internal ID', sensitive: true },
-        doctorName: { name: 'Doctor Name', description: 'Assigned doctor name', sensitive: false },
-        doctorSpecialization: { name: 'Doctor Specialization', description: 'Doctor specialization', sensitive: false },
-        roomId: { name: 'Room ID', description: 'Room internal ID', sensitive: true },
-        roomNumber: { name: 'Room Number', description: 'Assigned room number', sensitive: false },
-        roomService: { name: 'Room Service', description: 'Room service department', sensitive: false },
-        serviceId: { name: 'Service ID', description: 'Service internal ID', sensitive: true },
-        serviceName: { name: 'Service', description: 'Service responsinle', sensitive: false },
-        createdAt: { name: 'Created Date', description: 'Analysis creation date', sensitive: false },
-        createdById: { name: 'Created By', description: 'User who created the analysis', sensitive: false }
-    };
-
-    // Safe columns (non-sensitive, commonly exported)
-    const safeColumns = ['id', 'analysisDate', 'status', 'analysisType', 'doctorName', 'doctorSpecialization', 'roomNumber', 'roomService', 'createdAt'];
-
-    // DOM Elements
-    const tableBody = document.querySelector('#analysisTable tbody');
-    const searchInput = document.getElementById('searchInput');
-    const statusFilter = document.getElementById('statusFilter');
-    const typeFilter = document.getElementById('typeFilter');
-    const startDateFilter = document.getElementById('startDateFilter');
-    const endDateFilter = document.getElementById('endDateFilter');
-    const limitInput = document.getElementById('limitInput');
-    const recordCount = document.getElementById('recordCount');
-    const pagination = document.getElementById('pagination');
-    const addNewBtn = document.getElementById('addNewBtn');
-    const refreshBtn = document.getElementById('refreshBtn');
-    // Dashboard functionality removed
-    
-    // Bulk Actions Elements
-    const selectAllCheckbox = document.getElementById('selectAllCheckbox');
-    const bulkActionsContainer = document.getElementById('bulkActionsContainer');
-    const bulkSelectionInfo = document.getElementById('bulkSelectionInfo');
-    const bulkActionsBtn = document.getElementById('bulkActionsBtn');
-    const bulkActionsDropdown = document.getElementById('bulkActionsDropdown');
-    const bulkCancelAnalysisModal = document.getElementById('bulkCancelAnalysisModal');
-
-    // Export elements
-    const exportDropdownBtn = document.getElementById('exportDropdownBtn');
-    const exportDropdown = document.getElementById('exportDropdown');
-    const exportModal = document.getElementById('exportModal');
-
-    // Modals
-    const addAnalysisModal = document.getElementById('addAnalysisModal');
-    const updateStatusModal = document.getElementById('updateStatusModal');
-    // Dashboard modal removed
-    const confirmModal = document.getElementById('confirmModal');
-    const addDoctorModal = document.getElementById('addDoctorModal');
-    const cancelAnalysisModal = document.getElementById('cancelAnalysisModal');
-    const auditLogsModal = document.getElementById('auditLogsModal');
-<<<<<<< HEAD
-    const postponeAnalysisModal = document.getElementById('postponeAnalysisModal');
-=======
->>>>>>> 99173107
-    const toast = document.getElementById('toast');
-
-    const keybinds = {
-        'Escape': () => {
-            if(activeDropdown !== null) return closeDropdown();
-            if(activeSearchDropdown !== null) return closeSearchDropdown();
-            if(activeExportDropdown !== null) return closeExportDropdown();
-            addAnalysisModal?.classList.remove('show');
-            updateStatusModal?.classList.remove('show');
-            // Dashboard modal removed
-            confirmModal?.classList.remove('show');
-            exportModal?.classList.remove('show');
-            addDoctorModal?.classList.remove('show');
-            cancelAnalysisModal?.classList.remove('show');
-<<<<<<< HEAD
-            postponeAnalysisModal?.classList.remove('show');
-=======
->>>>>>> 99173107
-        },
-        'Control+r': () => {
-            loadAnalyses();
-        }
-    };
-    
-    // Bulk Actions Functions
-    function setupBulkActionsEventListeners() {
-        // Select all checkbox
-        selectAllCheckbox.addEventListener('change', function() {
-            const checkboxes = document.querySelectorAll('.row-checkbox:not(:disabled)');
-            checkboxes.forEach(cb => cb.checked = this.checked);
-            updateBulkSelectionInfo();
-        });
-        
-        // Individual row checkboxes (delegated event)
-        tableBody.addEventListener('change', function(e) {
-            if (e.target.classList.contains('row-checkbox')) {
-                updateBulkSelectionInfo();
-                updateSelectAllCheckbox();
-            }
-        });
-        
-        // Bulk actions dropdown
-        bulkActionsBtn.addEventListener('click', function(e) {
-            e.stopPropagation();
-            bulkActionsDropdown.classList.toggle('show');
-        });
-        
-        // Close dropdown when clicking outside
-        document.addEventListener('click', function(e) {
-            if (!bulkActionsBtn.contains(e.target) && !bulkActionsDropdown.contains(e.target)) {
-                bulkActionsDropdown.classList.remove('show');
-            }
-        });
-        
-        // Bulk action items
-        bulkActionsDropdown.addEventListener('click', async function(e) {
-            e.preventDefault();
-            const actionElement = e.target.closest('[data-action]');
-            if (actionElement) {
-                const action = actionElement.dataset.action;
-                await handleBulkAction(action);
-                bulkActionsDropdown.classList.remove('show');
-            }
-        });
-    }
-    
-    function updateBulkSelectionInfo() {
-        const selectedCount = document.querySelectorAll('.row-checkbox:checked').length;
-        bulkSelectionInfo.textContent = `${selectedCount} selected`;
-        
-        // Show/hide bulk actions container
-        if (selectedCount > 0) {
-            bulkActionsContainer.style.display = 'flex';
-        } else {
-            bulkActionsContainer.style.display = 'none';
-        }
-    }
-    
-    function updateSelectAllCheckbox() {
-        const checkboxes = document.querySelectorAll('.row-checkbox:not(:disabled)');
-        const checkedBoxes = document.querySelectorAll('.row-checkbox:checked');
-        
-        if (checkboxes.length === 0) {
-            selectAllCheckbox.checked = false;
-            selectAllCheckbox.indeterminate = false;
-        } else if (checkedBoxes.length === 0) {
-            selectAllCheckbox.checked = false;
-            selectAllCheckbox.indeterminate = false;
-        } else if (checkedBoxes.length === checkboxes.length) {
-            selectAllCheckbox.checked = true;
-            selectAllCheckbox.indeterminate = false;
-        } else {
-            selectAllCheckbox.checked = false;
-            selectAllCheckbox.indeterminate = true;
-        }
-    }
-    
-    async function handleBulkAction(action) {
-        const selectedIds = Array.from(document.querySelectorAll('.row-checkbox:checked'))
-            .map(cb => parseInt(cb.dataset.id));
-        
-        if (selectedIds.length === 0) {
-            showToast(__('messages.success.bulkAction.noSelection'), 'warning');
-            return;
-        }
-        
-        switch (action) {
-            case 'cancel-selected':
-                await bulkCancelAnalyses(selectedIds);
-                break;
-            default:
-                showToast(__('messages.success.bulkAction.unknownAction'), 'error');
-        }
-    }
-    
-    async function bulkCancelAnalyses(analysisIds) {
-        // Store the analysis IDs for the modal
-        window.bulkCancelAnalysisIds = analysisIds;
-        
-        // Update the modal with the count
-        const bulkCancelAnalysisCount = document.getElementById('bulkCancelAnalysisCount');
-        if (bulkCancelAnalysisCount) {
-            bulkCancelAnalysisCount.textContent = analysisIds.length;
-        }
-        
-        // Clear the reason field
-        const bulkCancelReason = document.getElementById('bulkCancelReason');
-        if (bulkCancelReason) {
-            bulkCancelReason.value = '';
-        }
-        
-        // Show the modal
-        bulkCancelAnalysisModal.classList.add('show');
-    }
-    
-    async function handleBulkCancelAnalysis(e) {
-        e.preventDefault();
-        
-        const analysisIds = window.bulkCancelAnalysisIds;
-        const bulkCancelReason = document.getElementById('bulkCancelReason');
-        const reason = bulkCancelReason ? bulkCancelReason.value.trim() : '';
-        
-        if (!reason) {
-            showToast(__('messages.success.bulkAction.provideCancellationReason'), 'error');
-            return;
-        }
-        
-        if (!analysisIds || analysisIds.length === 0) {
-            showToast('No analyses selected', 'error');
-            return;
-        }
-        
-        // Client-side validation will be handled by the server
-        // The server will return appropriate error messages with configurable limits
-        
-        try {
-            // Hide the modal
-            bulkCancelAnalysisModal.classList.remove('show');
-            
-            showToast(__('messages.success.bulkAction.cancellingAnalyses'), 'info');
-            
-            const result = await api.post('/analyses/bulk-cancel', {
-                analysisIds: analysisIds,
-                reason: reason
-            });
-            
-            if (result.success) {
-                showToast(`Successfully cancelled ${result.data.successCount} analyses`, 'success');
-                
-                // Clear selections
-                document.querySelectorAll('.row-checkbox:checked').forEach(cb => cb.checked = false);
-                selectAllCheckbox.checked = false;
-                updateBulkSelectionInfo();
-                
-                // Reload the table
-                await loadAnalyses();
-            } else {
-                showToast(result.message || 'Failed to cancel analyses', 'error');
-            }
-        } catch (error) {
-            console.error('Bulk cancel error:', error);
-            showToast(getErrorMessage(error), 'error');
-        }
-    }
-
-    // Initialize
-    init();
-
-    async function init() {
-        setupEventListeners();
-        await loadAnalysisTypes();
-        await loadOrganizationSettings();
-        await loadAnalyses();
-    }
-
-    function setupEventListeners() {
-        // Search and filters
-        if(searchInput){
-            searchInput.addEventListener('input', debounce(() => {
-                currentPage = 1;
-                loadAnalyses();
-            }, 500));
-        }
-
-        if(statusFilter){
-            statusFilter.addEventListener('change', () => {
-                currentPage = 1;
-                loadAnalyses();
-            });
-        }
-
-        if(typeFilter){
-            typeFilter.addEventListener('change', () => {
-                currentPage = 1;
-                loadAnalyses();
-            });
-        }
-
-        if(startDateFilter){
-            startDateFilter.addEventListener('change', () => {
-                currentPage = 1;
-                loadAnalyses();
-            });
-        }
-
-        if(endDateFilter){
-            endDateFilter.addEventListener('change', () => {
-                currentPage = 1;
-                loadAnalyses();
-            });
-        }
-
-        if(limitInput){
-            limitInput.addEventListener('change', () => {
-                limit = parseInt(limitInput.value) || 20;
-                currentPage = 1;
-                loadAnalyses();
-            });
-        }
-
-        // Buttons
-        if(addNewBtn){
-            addNewBtn.addEventListener('click', showAddAnalysisModal);
-        }
-        if(refreshBtn){
-            refreshBtn.addEventListener('click', loadAnalyses);
-        }
-        // Dashboard button removed
-
-        // Export functionality
-        if (exportDropdownBtn) {
-            setupExportEventListeners();
-        }
-        
-        // Bulk Actions functionality
-        if (selectAllCheckbox) {
-            setupBulkActionsEventListeners();
-        }
-
-        // Column sorting
-        const sortableHeaders = document.querySelectorAll('#analysisTable th[data-sort]');
-        if(sortableHeaders.length > 0){
-            sortableHeaders.forEach(th => {
-                th.addEventListener('click', function() {
-                    const field = this.getAttribute('data-sort');
-                    handleSort(field);
-                });
-            });
-        }
-
-        // Modal event listeners
-        setupModalEventListeners();
-
-        // Global click for closing dropdowns
-        document.addEventListener('click', function(e) {
-            if (activeDropdown && !e.target.closest('.dropdown-container')) {
-                closeDropdown();
-            }
-            if (activeSearchDropdown && !e.target.closest('.search-container')) {
-                closeSearchDropdown();
-            }
-            if (activeExportDropdown && !e.target.closest('.export-dropdown-container')) {
-                closeExportDropdown();
-            }
-        });
-
-        // Keyboard shortcuts
-        document.addEventListener('keydown', (e) => {
-            const key = [
-                e.ctrlKey ? 'Control' : '',
-                e.shiftKey ? 'Shift' : '',
-                e.altKey ? 'Alt' : '',
-                e.metaKey ? 'Meta' : '',
-                e.key,
-            ]
-                .filter(Boolean)
-                .join('+');
-
-            const action = keybinds[key];
-            if (action) {
-                e.preventDefault();
-                action();
-            }
-        });
-    }
-
-    function setupExportEventListeners() {
-        // Export dropdown toggle
-        exportDropdownBtn.addEventListener('click', (e) => {
-            e.stopPropagation();
-            toggleExportDropdown();
-        });
-
-        // Export dropdown options
-        exportDropdown.addEventListener('click', (e) => {
-            e.stopPropagation();
-            const action = e.target.closest('.dropdown-item')?.dataset.action;
-            if (action) {
-                closeExportDropdown();
-                handleExportAction(action);
-            }
-        });
-
-        // Export modal event listeners
-        const closeExportModalBtn = document.getElementById('closeExportModalBtn');
-        const cancelExportBtn = document.getElementById('cancelExportBtn');
-        const exportForm = document.getElementById('exportForm');
-
-        if(closeExportModalBtn) {
-            closeExportModalBtn.addEventListener('click', () => {
-                exportModal.classList.remove('show');
-            });
-        }
-        if(cancelExportBtn) {
-            cancelExportBtn.addEventListener('click', () => {
-                exportModal.classList.remove('show');
-            });
-        }
-        if(exportForm) {
-            exportForm.addEventListener('submit', handleExportSubmit);
-        }
-
-        // Column selection buttons
-        const selectAllColumnsBtn = document.getElementById('selectAllColumnsBtn');
-        const selectNoneColumnsBtn = document.getElementById('selectNoneColumnsBtn');
-        const selectSafeColumnsBtn = document.getElementById('selectSafeColumnsBtn');
-
-        if(selectAllColumnsBtn) {
-            selectAllColumnsBtn.addEventListener('click', () => {
-                selectAllColumns(true);
-            });
-        }
-        if(selectNoneColumnsBtn) {
-            selectNoneColumnsBtn.addEventListener('click', () => {
-                selectAllColumns(false);
-            });
-        }
-        if(selectSafeColumnsBtn) {
-            selectSafeColumnsBtn.addEventListener('click', () => {
-                selectSafeColumns();
-            });
-        }
-
-        // Listen for column checkbox changes
-        document.addEventListener('change', (e) => {
-            if (e.target.matches('.column-checkbox')) {
-                updateSensitiveWarning();
-            }
-        });
-    }
-
-    function setupModalEventListeners() {
-        // Add Analysis Modal
-        const closeAddModalBtn = document.getElementById('closeAddModalBtn');
-        const cancelAddBtn = document.getElementById('cancelAddBtn');
-        const addAnalysisForm = document.getElementById('addAnalysisForm');
-
-        if(closeAddModalBtn) {
-            closeAddModalBtn.addEventListener('click', () => {
-                addAnalysisModal.classList.remove('show');
-                resetAddAnalysisForm();
-            });
-        }
-        if(cancelAddBtn) {
-            cancelAddBtn.addEventListener('click', () => {
-                addAnalysisModal.classList.remove('show');
-                resetAddAnalysisForm();
-            });
-        }
-        if(addAnalysisForm) {
-            addAnalysisForm.addEventListener('submit', handleAddAnalysis);
-        }
-
-        // Recurring Analysis functionality
-        setupRecurringAnalysisEventListeners();
-
-        // Update Status Modal
-        const closeUpdateStatusModalBtn = document.getElementById('closeUpdateStatusModalBtn');
-        const cancelUpdateStatusBtn = document.getElementById('cancelUpdateStatusBtn');
-        const updateStatusForm = document.getElementById('updateStatusForm');
-
-        if(closeUpdateStatusModalBtn) {
-            closeUpdateStatusModalBtn.addEventListener('click', () => {
-                updateStatusModal.classList.remove('show');
-            });
-        }
-        if(cancelUpdateStatusBtn) {
-            cancelUpdateStatusBtn.addEventListener('click', () => {
-                updateStatusModal.classList.remove('show');
-            });
-        }
-        if(updateStatusForm) {
-            updateStatusForm.addEventListener('submit', handleUpdateStatus);
-        }
-
-        // Dashboard Modal functionality removed
-
-        // Confirm Modal
-        const closeConfirmBtn = document.getElementById('closeConfirmBtn');
-        const cancelConfirmBtn = document.getElementById('cancelConfirmBtn');
-
-        if(closeConfirmBtn) {
-            closeConfirmBtn.addEventListener('click', () => {
-                confirmModal.classList.remove('show');
-            });
-        }
-        if(cancelConfirmBtn) {
-            cancelConfirmBtn.addEventListener('click', () => {
-                confirmModal.classList.remove('show');
-            });
-        }
-
-<<<<<<< HEAD
-        // Postpone Analysis Modal
-        const closePostponeModalBtn = document.getElementById('closePostponeModalBtn');
-        const cancelPostponeBtn = document.getElementById('cancelPostponeBtn');
-        const postponeAnalysisForm = document.getElementById('postponeAnalysisForm');
-        const postponeDateInput = document.getElementById('postponeDate');
-
-        if(closePostponeModalBtn) {
-            closePostponeModalBtn.addEventListener('click', () => {
-                postponeAnalysisModal.classList.remove('show');
-                postponeAnalysisForm.reset();
-            });
-        }
-        if(cancelPostponeBtn) {
-            cancelPostponeBtn.addEventListener('click', () => {
-                postponeAnalysisModal.classList.remove('show');
-                postponeAnalysisForm.reset();
-            });
-        }
-
-        if(postponeAnalysisForm) {
-            postponeAnalysisForm.addEventListener('submit', handlePostponeAnalysis);
-        }
-
-        if(postponeDateInput) {
-            postponeDateInput.addEventListener('change', validatePostponeDate);
-        }
-
-=======
->>>>>>> 99173107
-        // Add Doctor Modal
-        const closeAddDoctorModalBtn = document.getElementById('closeAddDoctorModalBtn');
-        const cancelAddDoctorBtn = document.getElementById('cancelAddDoctorBtn');
-        const addDoctorForm = document.getElementById('addDoctorForm');
-
-        if(closeAddDoctorModalBtn) {
-            closeAddDoctorModalBtn.addEventListener('click', () => {
-                addDoctorModal.classList.remove('show');
-            });
-        }
-        if(cancelAddDoctorBtn) {
-            cancelAddDoctorBtn.addEventListener('click', () => {
-                addDoctorModal.classList.remove('show');
-            });
-        }
-        if(addDoctorForm) {
-            addDoctorForm.addEventListener('submit', handleAddDoctor);
-        }
-
-        // Cancel Analysis Modal
-        const closeCancelAnalysisModalBtn = document.getElementById('closeCancelAnalysisModalBtn');
-        const cancelCancelAnalysisBtn = document.getElementById('cancelCancelAnalysisBtn');
-        const cancelAnalysisForm = document.getElementById('cancelAnalysisForm');
-
-        if(closeCancelAnalysisModalBtn) {
-            closeCancelAnalysisModalBtn.addEventListener('click', () => {
-                cancelAnalysisModal.classList.remove('show');
-            });
-        }
-        if(cancelCancelAnalysisBtn) {
-            cancelCancelAnalysisBtn.addEventListener('click', () => {
-                cancelAnalysisModal.classList.remove('show');
-            });
-        }
-        if(cancelAnalysisForm) {
-            cancelAnalysisForm.addEventListener('submit', handleCancelAnalysis);
-        }
-
-        // Bulk Cancel Analysis Modal
-        const closeBulkCancelModalBtn = document.getElementById('closeBulkCancelModalBtn');
-        const cancelBulkCancelBtn = document.getElementById('cancelBulkCancelBtn');
-        const bulkCancelAnalysisForm = document.getElementById('bulkCancelAnalysisForm');
-
-        if(closeBulkCancelModalBtn) {
-            closeBulkCancelModalBtn.addEventListener('click', () => {
-                bulkCancelAnalysisModal.classList.remove('show');
-            });
-        }
-        if(cancelBulkCancelBtn) {
-            cancelBulkCancelBtn.addEventListener('click', () => {
-                bulkCancelAnalysisModal.classList.remove('show');
-            });
-        }
-        if(bulkCancelAnalysisForm) {
-            bulkCancelAnalysisForm.addEventListener('submit', handleBulkCancelAnalysis);
-        }
-
-        // Audit Logs Modal
-        const closeAuditLogsModalBtn = document.getElementById('closeAuditLogsModalBtn');
-        const closeAuditLogsBtn = document.getElementById('closeAuditLogsBtn');
-
-        if(closeAuditLogsModalBtn) {
-            closeAuditLogsModalBtn.addEventListener('click', () => {
-                auditLogsModal.classList.remove('show');
-            });
-        }
-        if(closeAuditLogsBtn) {
-            closeAuditLogsBtn.addEventListener('click', () => {
-                auditLogsModal.classList.remove('show');
-            });
-        }
-    }
-
-    // Export Functions
-    function toggleExportDropdown() {
-        const container = exportDropdownBtn.closest('.export-dropdown-container');
-        const isOpen = container.classList.contains('show');
-
-        if (isOpen) {
-            closeExportDropdown();
-        } else {
-            closeExportDropdown(); // Close any other open dropdown first
-            container.classList.add('show');
-            exportDropdown.classList.add('show');
-            activeExportDropdown = exportDropdown;
-        }
-    }
-
-    function closeExportDropdown() {
-        const container = document.querySelector('.export-dropdown-container');
-        if (container) {
-            container.classList.remove('show');
-        }
-        if (exportDropdown) {
-            exportDropdown.classList.remove('show');
-        }
-        activeExportDropdown = null;
-    }
-
-    function handleExportAction(action) {
-        switch (action) {
-            case 'export-advanced':
-                showExportModal();
-                break;
-            case 'export-quick-csv':
-                performQuickExport('csv');
-                break;
-            case 'export-quick-excel':
-                performQuickExport('excel');
-                break;
-        }
-    }
-
-    function showExportModal() {
-        // Populate column selection
-        populateColumnGrid();
-
-        // Update current filters display
-        updateCurrentFiltersDisplay();
-
-        // Reset form
-        const exportForm = document.getElementById('exportForm');
-        if(exportForm) {
-            exportForm.reset();
-        }
-        const csvRadio = document.querySelector('input[name="exportFormat"][value="csv"]');
-        if(csvRadio) {
-            csvRadio.checked = true;
-        }
-
-        // Select safe columns by default
-        selectSafeColumns();
-
-        exportModal.classList.add('show');
-    }
-
-    function populateColumnGrid() {
-        const columnGrid = document.getElementById('columnGrid');
-        if(!columnGrid) return;
-
-        columnGrid.innerHTML = '';
-
-        Object.entries(exportColumns).forEach(([key, column]) => {
-            const option = document.createElement('div');
-            option.className = `column-option${column.sensitive ? ' sensitive' : ''}`;
-
-            option.innerHTML = `
-                <input type="checkbox" class="column-checkbox" value="${key}" id="col_${key}">
-                <label class="column-label" for="col_${key}">
-                    <div class="column-name">
-                        ${column.name}
-                        ${column.sensitive ? '<span class="column-sensitive-indicator">⚠️</span>' : ''}
-                    </div>
-                    <div class="column-description">${column.description}</div>
-                </label>
-            `;
-
-            columnGrid.appendChild(option);
-        });
-    }
-
-    function selectAllColumns(select) {
-        const checkboxes = document.querySelectorAll('.column-checkbox');
-        checkboxes.forEach(cb => cb.checked = select);
-        updateSensitiveWarning();
-    }
-
-    function selectSafeColumns() {
-        const checkboxes = document.querySelectorAll('.column-checkbox');
-        checkboxes.forEach(cb => {
-            cb.checked = safeColumns.includes(cb.value);
-        });
-        updateSensitiveWarning();
-    }
-
-    function updateSensitiveWarning() {
-        const sensitiveWarning = document.getElementById('sensitiveWarning');
-        if(!sensitiveWarning) return;
-
-        const selectedSensitive = [];
-
-        document.querySelectorAll('.column-checkbox:checked').forEach(cb => {
-            const column = exportColumns[cb.value];
-            if (column && column.sensitive) {
-                selectedSensitive.push(column.name);
-            }
-        });
-
-        if (selectedSensitive.length > 0) {
-            sensitiveWarning.style.display = 'flex';
-        } else {
-            sensitiveWarning.style.display = 'none';
-        }
-    }
-
-    function updateCurrentFiltersDisplay() {
-        const currentFilters = document.getElementById('currentFilters');
-        if(!currentFilters) return;
-
-        const activeFilters = [];
-
-        if (searchInput && searchInput.value.trim()) {
-            activeFilters.push(`Search: "${searchInput.value.trim()}"`);
-        }
-
-        if (statusFilter && statusFilter.value) {
-            activeFilters.push(`Status: ${statusFilter.value}`);
-        }
-
-        if (typeFilter && typeFilter.value) {
-            activeFilters.push(`Type: ${typeFilter.value}`);
-        }
-
-        if (startDateFilter && startDateFilter.value) {
-            activeFilters.push(`From: ${startDateFilter.value}`);
-        }
-
-        if (endDateFilter && endDateFilter.value) {
-            activeFilters.push(`To: ${endDateFilter.value}`);
-        }
-
-        if (activeFilters.length > 0) {
-            currentFilters.innerHTML = activeFilters.map(filter =>
-                `<span class="filter-tag">${filter}</span>`
-            ).join('');
-        } else {
-            currentFilters.innerHTML = `<span class="filter-info">${__('export.noFiltersApplied')}</span>`;
-        }
-    }
-
-    async function handleExportSubmit(e) {
-        e.preventDefault();
-
-        const exportPassword = document.getElementById('exportPassword');
-        const password = exportPassword ? exportPassword.value : '';
-        const formatRadio = document.querySelector('input[name="exportFormat"]:checked');
-        const format = formatRadio ? formatRadio.value : 'csv';
-        const selectedColumns = Array.from(document.querySelectorAll('.column-checkbox:checked')).map(cb => cb.value);
-
-        if (!password) {
-            showToast(__('messages.password.requiredForExport'), 'error');
-            return;
-        }
-
-        if (selectedColumns.length === 0) {
-            showToast(__('messages.export.selectColumns'), 'error');
-            return;
-        }
-
-        try {
-            showExportProgress(true);
-            await performExport(format, password, selectedColumns);
-            exportModal.classList.remove('show');
-            showToast(`${__('messages.export.completed')} (${format.toUpperCase()})`, 'success');
-        } catch (error) {
-            console.error('Export error:', error);
-            showToast(getErrorMessage(error), 'error');
-        } finally {
-            showExportProgress(false);
-        }
-    }
-
-    async function performQuickExport(format) {
-        // For quick export, just open the export modal with the format pre-selected
-        showExportModal();
-
-        // Pre-select the format
-        const formatRadio = document.querySelector(`input[name="exportFormat"][value="${format}"]`);
-        if(formatRadio) {
-            formatRadio.checked = true;
-        }
-
-        // Select safe columns by default
-        selectSafeColumns();
-
-        showToast(`Quick ${format.toUpperCase()} ${__('messages.export.enterPasswordInfo')}`, 'info');
-    }
-
-    async function performExport(format, password, selectedColumns) {
-        const exportData = {
-            password: password,
-            filters: getCurrentFilters(),
-            includeColumns: selectedColumns
-        };
-
-        let endpoint;
-        switch (format) {
-            case 'csv':
-                endpoint = '/analyses/export/csv';
-                break;
-            case 'excel':
-                endpoint = '/analyses/export/excel';
-                break;
-            case 'json':
-                endpoint = '/analyses/export/json';
-                break;
-            default:
-                throw new Error('Invalid export format');
-        }
-
-        try {
-            if (format === 'json') {
-                const data = await api.post(endpoint, exportData);
-                downloadJsonFile(data, `analyses_export_${new Date().toISOString().split('T')[0]}.json`);
-            } else {
-                await downloadFileExport(endpoint, exportData, format);
-            }
-        } catch (error) {
-            console.error('Export request error:', error);
-            throw error;
-        }
-    }
-
-    async function downloadFileExport(endpoint, exportData, format) {
-        const url = api.buildUrl(endpoint);
-
-        try {
-            const config = {
-                method: 'POST',
-                headers: {
-                    'Content-Type': 'application/json'
-                },
-                credentials: 'include',
-                body: JSON.stringify(exportData)
-            };
-
-            const timeoutPromise = new Promise((_, reject) =>
-                setTimeout(() => reject(new Error('Request timeout')), api.config.timeout || 15000)
-            );
-
-            let response = await Promise.race([
-                fetch(url, config),
-                timeoutPromise
-            ]);
-
-            if (response.status === 401) {
-                // Token expired, attempting refresh...
-                const refreshSuccess = await api.handleTokenRefresh();
-
-                if (refreshSuccess) {
-                    response = await Promise.race([
-                        fetch(url, config),
-                        timeoutPromise
-                    ]);
-                } else {
-                    throw new Error('Authentication failed');
-                }
-            }
-
-            if (!response.ok) {
-                const error = new Error(`HTTP Error: ${response.status} ${response.statusText}`);
-                error.status = response.status;
-                error.statusText = response.statusText;
-
-                try {
-                    const contentType = response.headers.get('content-type');
-                    if (contentType && contentType.includes('application/json')) {
-                        error.data = await response.json();
-                    } else {
-                        error.data = await response.text();
-                    }
-                } catch (e) {
-                    error.data = null;
-                }
-
-                throw error;
-            }
-
-            // Check for export warning headers
-            const hasWarning = response.headers.get('X-Export-Warning') === 'true';
-            if (hasWarning) {
-                const warningMessage = response.headers.get('X-Export-Message');
-                const exportLimits = response.headers.get('X-Export-Limits');
-                
-                if (warningMessage) {
-                    // Show warning toast with longer duration
-                    showToast(warningMessage, 'warning', 8000);
-                }
-                
-                // Log limits for debugging
-                if (exportLimits) {
-                    console.log('Export limits:', JSON.parse(exportLimits));
-                }
-            }
-
-            const blob = await response.blob();
-            const filename = getFilenameFromResponse(response) ||
-                `analyses_export_${new Date().toISOString().split('T')[0]}.${format === 'excel' ? 'xlsx' : format}`;
-
-            downloadBlob(blob, filename);
-
-        } catch (error) {
-            if (error.name === 'TypeError' && error.message.includes('fetch')) {
-                error.message = 'Network error: Please check your internet connection';
-            }
-            throw error;
-        }
-    }
-
-    function getCurrentFilters() {
-        const filters = {};
-
-        if (searchInput && searchInput.value.trim()) {
-            filters.search = searchInput.value.trim();
-        }
-
-        if (statusFilter && statusFilter.value) {
-            filters.status = statusFilter.value;
-        }
-
-        if (typeFilter && typeFilter.value) {
-            filters.analysisType = typeFilter.value;
-        }
-
-        if (startDateFilter && startDateFilter.value) {
-            filters.startDate = startDateFilter.value;
-        }
-
-        if (endDateFilter && endDateFilter.value) {
-            filters.endDate = endDateFilter.value;
-        }
-
-        return filters;
-    }
-
-    function getFilenameFromResponse(response) {
-        const disposition = response.headers.get('Content-Disposition');
-        if (disposition && disposition.indexOf('filename=') !== -1) {
-            const matches = /filename[^;=\n]*=((['"]).*?\2|[^;\n]*)/.exec(disposition);
-            if (matches && matches[1]) {
-                return matches[1].replace(/['"]/g, '');
-            }
-        }
-        return null;
-    }
-
-    function downloadBlob(blob, filename) {
-        const url = URL.createObjectURL(blob);
-        const a = document.createElement('a');
-        a.href = url;
-        a.download = filename;
-        document.body.appendChild(a);
-        a.click();
-        document.body.removeChild(a);
-        URL.revokeObjectURL(url);
-    }
-
-    function downloadJsonFile(data, filename) {
-        const jsonString = JSON.stringify(data, null, 2);
-        const blob = new Blob([jsonString], { type: 'application/json' });
-        downloadBlob(blob, filename);
-    }
-
-    function showExportProgress(show) {
-        const progressElement = document.getElementById('exportProgress');
-        if (progressElement) {
-            progressElement.classList.toggle('show', show);
-        }
-
-        const exportBtn = document.getElementById('executeExportBtn');
-        if (exportBtn) {
-            exportBtn.disabled = show;
-            if (show) {
-                exportBtn.innerHTML = `
-                    <div class="export-spinner"></div>
-                    Exporting...
-                `;
-            } else {
-                exportBtn.innerHTML = `
-                    <span class="material-symbols-outlined" style="font-size: 16px;">download</span>
-                    Export Data
-                `;
-            }
-        }
-    }
-
-    // API Functions
-    async function loadAnalysisTypes() {
-        try {
-            const response = await api.get('/org-settings/analysis-types');
-            if (response.success) {
-                analysisTypes = response.analysisTypes || [];
-                populateAnalysisTypeDropdowns();
-            } else {
-                console.error('Failed to load analysis types:', response.message);
-                showToast(__('messages.error.loadingAnalysisTypes'), 'error');
-            }
-        } catch (error) {
-            console.error('Error loading analysis types:', error);
-            showToast(__('messages.error.errorLoadingAnalysisTypes'), 'error');
-        }
-    }
-
-    async function loadOrganizationSettings() {
-        try {
-            const response = await api.get('/org-settings');
-            if (response.success) {
-                organizationSettings = response.settings || {};
-                console.log('Loaded organization settings:', organizationSettings);
-            } else {
-                console.error('Failed to load organization settings:', response.message);
-                // Don't show error toast as this is optional for now
-            }
-        } catch (error) {
-            console.error('Error loading organization settings:', error);
-            // Don't show error toast as this is optional for now
-        }
-    }
-    
-    function populateAnalysisTypeDropdowns() {
-        // Populate type filter dropdown
-        const typeFilter = document.getElementById('typeFilter');
-        if (typeFilter) {
-            // Keep the "All Types" option
-            const allOption = typeFilter.querySelector('option[value=""]');
-            typeFilter.innerHTML = '';
-            if (allOption) {
-                typeFilter.appendChild(allOption);
-            }
-            
-            // Add analysis types
-            analysisTypes.forEach(type => {
-                const option = document.createElement('option');
-                option.value = type.code;
-                option.textContent = `${type.code} - ${type.name}`;
-                typeFilter.appendChild(option);
-            });
-        }
-        
-        // Populate analysis type dropdown in add modal
-        const newAnalysisType = document.getElementById('newAnalysisType');
-        if (newAnalysisType) {
-            // Keep the "Select Type" option
-            const selectOption = newAnalysisType.querySelector('option[value=""]');
-            newAnalysisType.innerHTML = '';
-            if (selectOption) {
-                newAnalysisType.appendChild(selectOption);
-            }
-            
-            // Add analysis types
-            analysisTypes.forEach(type => {
-                const option = document.createElement('option');
-                option.value = type.code;
-                option.textContent = `${type.code} - ${type.name}`;
-                option.title = type.description || '';
-                newAnalysisType.appendChild(option);
-            });
-        }
-    }
-    
-    function getAnalysisTypeName(code) {
-        const type = analysisTypes.find(t => t.code === code);
-        return type ? type.name : code;
-    }
-
-    async function loadAnalyses() {
-        try {
-            showLoading();
-
-            let endpoint = '/analyses?';
-            const params = new URLSearchParams({
-                page: currentPage,
-                limit: limit
-            });
-
-            // Add filters
-            const filters = getCurrentFilters();
-            Object.entries(filters).forEach(([key, value]) => {
-                if (value) {
-                    params.append(key, value);
-                }
-            });
-
-            endpoint += params.toString();
-
-            await new Promise(r => setTimeout(r, 500))
-            const data = await api.get(endpoint);
-            
-
-            analyses = data.data || [];
-            totalAnalyses = data.pagination?.total || 0;
-            totalPages = data.pagination?.totalPages || 1;
-
-            renderTable();
-            renderPagination();
-            updateRecordCount();
-
-        } catch (error) {
-            console.error('Load analyses error:', error);
-            if (handleAuthError(error)) return;
-            showError(getErrorMessage(error));
-        }
-    }
-
-    async function createAnalysis(analysisData) {
-        try {
-            const data = await api.post('/analyses', analysisData);
-            return data;
-        } catch (error) {
-            console.error('Create analysis error:', error);
-            if (handleAuthError(error)) return;
-            showToast(getErrorMessage(error), 'error');
-            throw error;
-        }
-    }
-
-    async function createRecurringAnalysis(analysisData) {
-        try {
-            console.log('Attempting to create recurring analysis with data:', analysisData);
-            const data = await api.post('/recurring-analyses', analysisData);
-            return data;
-        } catch (error) {
-            console.error('Create recurring analysis error:', error);
-            console.error('Error data from backend:', error.data);
-            console.error('Error status:', error.status);
-            console.error('Analysis data sent:', analysisData);
-            
-            // Try to get more specific error information
-            if (error.data) {
-                console.error('Backend error details:', error.data);
-                let errorMessage = 'Backend validation error';
-                
-                if (typeof error.data === 'object' && error.data.message) {
-                    errorMessage = error.data.message;
-                    
-                    // Handle recurring analysis validation issues
-                    if (error.data.issues && Array.isArray(error.data.issues)) {
-                        console.error('Validation issues:', error.data.issues);
-                        const issues = error.data.issues.map((issue, index) => {
-                            if (typeof issue === 'object') {
-                                const date = issue.date ? new Date(issue.date).toLocaleDateString() : 'Unknown date';
-                                const problem = issue.issue || issue.message || issue.reason || 'Unknown issue';
-                                const suggestion = issue.suggestion || 'Please adjust your schedule';
-                                return `• ${date}: ${problem}\n  Suggestion: ${suggestion}`;
-                            }
-                            return `• Issue ${index + 1}: ${issue}`;
-                        }).join('\n');
-                        
-                        // Try to suggest a better start date
-                        let suggestion = "Tip: Try starting on a different date or use a different recurrence pattern.";
-                        
-                        if (error.data.issues.some(issue => issue.issue && issue.issue.includes('not a working day'))) {
-                            const currentStartDate = new Date(analysisData.analysisDate);
-                            const workingDays = organizationSettings?.working_days || ['Monday', 'Tuesday', 'Wednesday', 'Thursday', 'Friday'];
-                            const suggestedDate = adjustToNextWorkingDay(currentStartDate, workingDays);
-                            
-                            if (suggestedDate.getTime() !== currentStartDate.getTime()) {
-                                const suggestedDateStr = suggestedDate.toLocaleDateString();
-                                suggestion = `💡 Suggestion: Try starting on ${suggestedDateStr} (next working day) to avoid weekend conflicts.`;
-                            } else {
-                                suggestion = `💡 Suggestion: The current start date is fine, but daily scheduling hits weekends. Consider using "weekly" pattern instead.`;
-                            }
-                        }
-                        
-                        errorMessage = `${error.data.message}\n\nScheduling conflicts found:\n${issues}\n\n${suggestion}`;
-                    }
-                    
-                } else if (typeof error.data === 'object' && error.data.errors) {
-                    // Handle validation errors array
-                    const validationErrors = error.data.errors.map(err => err.msg || err.message || err).join(', ');
-                    errorMessage = `Validation errors: ${validationErrors}`;
-                } else if (typeof error.data === 'string') {
-                    errorMessage = error.data;
-                }
-                
-                showToast(errorMessage, 'error');
-            } else {
-                showToast(getErrorMessage(error), 'error');
-            }
-            
-            if (handleAuthError(error)) return;
-            throw error;
-        }
-    }
-
-    async function updateAnalysisStatus(analysisId, statusData) {
-        try {
-            await api.put(`/analyses/${analysisId}/status`, statusData);
-            showToast(__('messages.success.statusUpdated'), 'success');
-            loadAnalyses();
-        } catch (error) {
-            console.error('Update analysis status error:', error);
-            if (handleAuthError(error)) return;
-            showToast(getErrorMessage(error), 'error');
-            throw error;
-        }
-    }
-
-<<<<<<< HEAD
-    async function postponeAnalysis(analysisId, postponeDate = null, reason = null) {
-        try {
-            const payload = {};
-            if (postponeDate) {
-                payload.postponeDate = postponeDate;
-            }
-            if (reason) {
-                payload.reason = reason;
-            }
-            
-            const data = await api.post(`/analyses/${analysisId}/postpone`, payload);
-            showToast(`${__('messages.success.analysisPostponed')} ${new Date(data.newDate).toLocaleDateString()}`, 'success');
-=======
-    async function postponeAnalysis(analysisId) {
-        try {
-            const data = await api.post(`/analyses/${analysisId}/postpone`);
-            showToast(`${__('messages.success.analysisPostponed')} ${data.newDate}`, 'success');
->>>>>>> 99173107
-            loadAnalyses();
-        } catch (error) {
-            console.error('Postpone analysis error:', error);
-            if (handleAuthError(error)) return;
-            showToast(getErrorMessage(error), 'error');
-            throw error;
-        }
-    }
-
-<<<<<<< HEAD
-    function showPostponeAnalysisModal(analysisId) {
-        // Reset form and validation
-        const form = document.getElementById('postponeAnalysisForm');
-        const validationMsg = document.getElementById('postponeDateValidation');
-        const infoBox = document.getElementById('postponeInfoBox');
-        
-        form.reset();
-        validationMsg.classList.remove('show');
-        infoBox.style.display = 'none';
-        
-        // Set the analysis ID
-        document.getElementById('postponeAnalysisId').value = analysisId;
-        
-        // Show modal
-        postponeAnalysisModal.classList.add('show');
-    }
-
-    async function handlePostponeAnalysis(e) {
-        e.preventDefault();
-        
-        const analysisId = document.getElementById('postponeAnalysisId').value;
-        const postponeDate = document.getElementById('postponeDate').value;
-        const reason = document.getElementById('postponeReason').value;
-        
-        if (!postponeDate) {
-            showToast('Please select a date', 'error');
-            return;
-        }
-        
-        try {
-            await postponeAnalysis(analysisId, postponeDate, reason);
-            postponeAnalysisModal.classList.remove('show');
-        } catch (error) {
-            // Error already handled in postponeAnalysis
-        }
-    }
-
-    async function validatePostponeDate() {
-        const dateInput = document.getElementById('postponeDate');
-        const validationMsg = document.getElementById('postponeDateValidation');
-        const infoBox = document.getElementById('postponeInfoBox');
-        const infoContent = infoBox.querySelector('.info-content');
-        const confirmBtn = document.getElementById('confirmPostponeBtn');
-        
-        const selectedDate = new Date(dateInput.value);
-        const dayName = selectedDate.toLocaleDateString('en-US', { weekday: 'long' });
-        
-        // Reset validation
-        validationMsg.classList.remove('show', 'success');
-        infoBox.style.display = 'none';
-        infoBox.classList.remove('warning');
-        confirmBtn.disabled = false;
-        
-        if (!dateInput.value) {
-            return;
-        }
-        
-        try {
-            // Check if it's a working day
-            const workingDays = organizationSettings.working_days || ['Monday', 'Tuesday', 'Wednesday', 'Thursday', 'Friday'];
-            
-            if (!workingDays.includes(dayName)) {
-                validationMsg.textContent = `${dayName} is not a working day. Please select a different date.`;
-                validationMsg.classList.add('show');
-                confirmBtn.disabled = true;
-                return;
-            }
-            
-            // Check capacity for the selected date
-            const capacityCheck = await api.post('/analyses/check-date-capacity', {
-                date: dateInput.value,
-                analysisId: document.getElementById('postponeAnalysisId').value
-            });
-            
-            if (!capacityCheck.available) {
-                validationMsg.textContent = capacityCheck.message || 'This date is not available.';
-                validationMsg.classList.add('show');
-                confirmBtn.disabled = true;
-                
-                if (capacityCheck.suggestions && capacityCheck.suggestions.length > 0) {
-                    infoBox.style.display = 'flex';
-                    infoBox.classList.add('warning');
-                    infoContent.innerHTML = `<strong>Suggested dates:</strong><br>${capacityCheck.suggestions.map(date => 
-                        new Date(date).toLocaleDateString('en-US', { weekday: 'short', year: 'numeric', month: 'short', day: 'numeric' })
-                    ).join('<br>')}`;
-                }
-            } else {
-                validationMsg.textContent = 'Date is available';
-                validationMsg.classList.add('show', 'success');
-                
-                if (capacityCheck.remainingCapacity !== undefined) {
-                    infoBox.style.display = 'flex';
-                    infoContent.textContent = `${capacityCheck.remainingCapacity} slot(s) remaining for this date.`;
-                }
-            }
-        } catch (error) {
-            console.error('Date validation error:', error);
-            if (!handleAuthError(error)) {
-                validationMsg.textContent = 'Error validating date. Please try again.';
-                validationMsg.classList.add('show');
-            }
-        }
-    }
-
-=======
->>>>>>> 99173107
-    async function cancelAnalysis(analysisId, reason) {
-        try {
-            await api.post(`/analyses/${analysisId}/cancel`, { reason });
-            showToast(__('messages.success.analysisCancelled'), 'success');
-            loadAnalyses();
-        } catch (error) {
-            console.error('Cancel analysis error:', error);
-            if (handleAuthError(error)) return;
-            showToast(getErrorMessage(error), 'error');
-            throw error;
-        }
-    }
-
-    // Dashboard functionality removed
-    /*
-    async function loadDashboard() {
-        try {
-            const [statsData, dashboardData] = await Promise.all([
-                api.get('/analyses/reports/statistics'),
-                api.get('/analyses/reports/dashboard')
-            ]);
-
-            return {
-                statistics: statsData.statistics,
-                dashboard: dashboardData.dashboard
-            };
-        } catch (error) {
-            console.error('Load dashboard error:', error);
-            if (handleAuthError(error)) return;
-            showToast(getErrorMessage(error), 'error');
-            throw error;
-        }
-    }
-    */
-
-    async function searchPatients(term) {
-        try {
-            if (!term || term.length < 2) {
-                return [];
-            }
-
-            const data = await api.get(`/patients/search/${encodeURIComponent(term)}?limit=10`);
-            return data.patients || [];
-        } catch (error) {
-            console.error('Patient search error:', error);
-            return [];
-        }
-    }
-
-    async function searchDoctors(term) {
-        try {
-            if (!term || term.length < 2) {
-                return [];
-            }
-
-            const data = await api.get(`/doctors/search/${encodeURIComponent(term)}?limit=10`);
-            return data.doctors || [];
-        } catch (error) {
-            console.error('Doctor search error:', error);
-            return [];
-        }
-    }
-
-    async function searchRooms(term) {
-        try {
-            if (!term || term.length < 2) {
-                return [];
-            }
-
-            const data = await api.get(`/admin/rooms/search/${encodeURIComponent(term)}?limit=10`);
-            return data.data || [];
-        } catch (error) {
-            console.error('Room search error:', error);
-            return [];
-        }
-    }
-
-    async function createDoctor(doctorData) {
-        try {
-            const data = await api.post('/doctors', doctorData);
-            return data;
-        } catch (error) {
-            console.error('Create doctor error:', error);
-            showToast(getErrorMessage(error), 'error');
-            throw error;
-        }
-    }
-
-    async function handleCreateNewDoctor(name, searchInput) {
-        // Store the search input reference for later use
-        const doctorSearchInputField = document.getElementById('doctorSearchInput');
-        const newDoctorNameField = document.getElementById('newDoctorName');
-        const newDoctorSpecializationField = document.getElementById('newDoctorSpecialization');
-        const newDoctorPhoneField = document.getElementById('newDoctorPhone');
-        const newDoctorEmailField = document.getElementById('newDoctorEmail');
-
-        if(doctorSearchInputField) doctorSearchInputField.value = searchInput.id;
-        if(newDoctorNameField) newDoctorNameField.value = name;
-        if(newDoctorSpecializationField) newDoctorSpecializationField.value = '';
-        if(newDoctorPhoneField) newDoctorPhoneField.value = '';
-        if(newDoctorEmailField) newDoctorEmailField.value = '';
-
-        addDoctorModal.classList.add('show');
-
-        // Focus on specialization field
-        setTimeout(() => {
-            if(newDoctorSpecializationField) {
-                newDoctorSpecializationField.focus();
-            }
-        }, 100);
-    }
-
-    async function handleAddDoctor(e) {
-        e.preventDefault();
-
-        const doctorSearchInputId = document.getElementById('doctorSearchInput').value;
-        const name = document.getElementById('newDoctorName').value.trim();
-        const specialization = document.getElementById('newDoctorSpecialization').value.trim();
-        const phone = document.getElementById('newDoctorPhone').value.trim();
-        const email = document.getElementById('newDoctorEmail').value.trim();
-
-        // Validation
-        if (!name) {
-            showToast(__('messages.validation.doctorName'), 'error');
-            return;
-        }
-
-        if (!specialization) {
-            showToast(__('messages.validation.specialization'), 'error');
-            return;
-        }
-
-        const doctorData = {
-            name: name,
-            specialization: specialization
-        };
-
-        if (phone) doctorData.phone = phone;
-        if (email) doctorData.email = email;
-
-        try {
-            const result = await createDoctor(doctorData);
-
-            if (result.success) {
-                // Find the original search input and update it
-                const originalSearchInput = document.getElementById(doctorSearchInputId);
-                if (originalSearchInput) {
-                    originalSearchInput.value = name;
-                    originalSearchInput.setAttribute('data-selected-id', result.doctorId);
-                }
-
-                addDoctorModal.classList.remove('show');
-                showToast(`${__('messages.success.doctorCreated')} "${name}"`, 'success');
-            }
-        } catch (error) {
-            console.error('Create doctor error:', error);
-            showToast(`Failed to create doctor: ${getErrorMessage(error)}`, 'error');
-        }
-    }
-
-    // UI Functions
-    function renderTable() {
-        if(!tableBody) return;
-
-        if (analyses.length === 0) {
-            tableBody.innerHTML = `<tr><td colspan="9" style="text-align: center; padding: 40px; color: var(--medium-gray);">${__('analyses.noAnalysesFound')}</td></tr>`;
-            return;
-        }
-
-        tableBody.innerHTML = '';
-
-        analyses.forEach(analysis => {
-            const row = document.createElement('tr');
-            row.dataset.id = analysis.id;
-            
-            // Add recurring analysis tracking
-            if (analysis.recurring_analysis_id) {
-                row.dataset.recurringId = analysis.recurring_analysis_id;
-            }
-
-            const analysisDate = new Date(analysis.analysis_date);
-            const today = new Date();
-            const isToday = analysisDate.toDateString() === today.toDateString();
-            const isOverdue = analysisDate < today && analysis.status === 'Pending';
-
-            // Don't highlight cancelled analyses as "today"
-            const dateClass = (isToday && analysis.status !== 'Cancelled') ? 'today' : (isOverdue ? 'overdue' : '');
-            const statusClass = getStatusClass(analysis.status);
-            const typeClass = getTypeClass(analysis.analysis_type);
-
-            const patientDisplay = getPatientDisplay(analysis.patient);
-            const doctorDisplay = getDoctorDisplay(analysis.doctor);
-            const roomDisplay = getRoomDisplay(analysis.room);
-            const notesDisplay = getNotesDisplay(analysis.notes);
-
-            row.innerHTML = `
-                <td>
-                    <input type="checkbox" class="row-checkbox" data-id="${analysis.id}" ${analysis.status === 'Cancelled' || analysis.status === 'Completed' ? 'disabled' : ''}>
-                </td>
-                <td>
-                    <span class="analysis-date ${dateClass}">
-                        ${window.formatDate ? window.formatDate(analysisDate) : analysisDate.toLocaleDateString()}
-                    </span>
-                    ${analysis.recurring_analysis_id ? `
-                        <div class="recurring-indicator" title="Part of recurring series">
-                            <span class="material-symbols-outlined">repeat</span>
-                            <span class="occurrence-number">${analysis.occurrence_number || '?'}</span>
-                            ${analysis.has_valid_prescription ? `
-                                <span class="prescription-verified" title="Prescription verified">
-                                    <span class="material-symbols-outlined">verified</span>
-                                </span>
-                            ` : `
-                                <span class="prescription-missing" title="Prescription required">
-                                    <span class="material-symbols-outlined">priority_high</span>
-                                </span>
-                            `}
-                        </div>
-                    ` : ''}
-                </td>
-                <td>${patientDisplay}</td>
-                <td>${doctorDisplay}</td>
-                <td>${roomDisplay}</td>
-                <td>
-                    <span class="type-badge ${typeClass}">${getAnalysisTypeName(analysis.analysis_type)}</span>
-                </td>
-                <td>
-                    <span class="status-badge ${statusClass}">${analysis.status}</span>
-                </td>
-                <td>${notesDisplay}</td>
-                ${window.hideActions !== true ? `<td>
-                    <div class="dropdown-container">
-                        <button class="action-button" data-id="${analysis.id}">
-                            <span class="material-symbols-outlined">more_vert</span>
-                        </button>
-                    </div>
-                </td>` : ''}
-            `;
-
-            tableBody.appendChild(row);
-        });
-
-        document.querySelectorAll('.action-button').forEach(btn => {
-            btn.addEventListener('click', handleActionClick);
-        });
-    }
-
-    function getStatusClass(status) {
-        const statusClasses = {
-            'Pending': 'status-pending',
-            'Delayed': 'status-delayed',
-            'In Progress': 'status-in-progress',
-            'Completed': 'status-completed',
-            'Cancelled': 'status-cancelled'
-        };
-        return statusClasses[status] || '';
-    }
-
-    function getTypeClass(type) {
-        const typeClasses = {
-            'XY': 'type-xy',
-            'YZ': 'type-yz',
-            'ZG': 'type-zg',
-            'HG': 'type-hg'
-        };
-        return typeClasses[type] || '';
-    }
-
-    function getPatientDisplay(patient) {
-        if (!patient) {
-            return '<span class="patient-none">No Patient</span>';
-        }
-
-        return `
-            <div class="patient-info">
-                <span class="patient-name">${patient.name}</span>
-                <span class="patient-id">${patient.matricule_national}</span>
-            </div>
-        `;
-    }
-
-    function getDoctorDisplay(doctor) {
-        if (!doctor) {
-            return '<span class="doctor-none">No Doctor</span>';
-        }
-
-        return `
-            <div class="doctor-info">
-                <span class="doctor-name">${doctor.name}</span>
-                ${doctor.specialization ? `<span class="doctor-specialization">${doctor.specialization}</span>` : ''}
-            </div>
-        `;
-    }
-
-    function getRoomDisplay(room) {
-        if (!room) {
-            return '<span class="room-none">No Room</span>';
-        }
-
-        return `
-            <div class="room-info">
-                <span class="room-number">${room.room_number}</span>
-                ${room.service ? `<span class="room-service">${room.service.name}</span>` : ''}
-            </div>
-        `;
-    }
-
-    function getNotesDisplay(notes) {
-        if (!notes || notes.trim() === '') {
-            return '<span class="notes-empty">No notes</span>';
-        }
-
-        return `<span class="analysis-notes" title="${notes}">${notes}</span>`;
-    }
-
-    function renderPagination() {
-        if(!pagination) return;
-
-        if (totalPages <= 1) {
-            pagination.innerHTML = '';
-            return;
-        }
-
-        let paginationHTML = '';
-
-        paginationHTML += `<button ${currentPage === 1 ? 'disabled' : ''} onclick="changePage(${currentPage - 1})">
-            <span class="material-symbols-outlined">chevron_left</span>
-        </button>`;
-
-        const startPage = Math.max(1, currentPage - 2);
-        const endPage = Math.min(totalPages, currentPage + 2);
-
-        if (startPage > 1) {
-            paginationHTML += `<button onclick="changePage(1)">1</button>`;
-            if (startPage > 2) {
-                paginationHTML += `<span class="page-info">...</span>`;
-            }
-        }
-
-        for (let i = startPage; i <= endPage; i++) {
-            paginationHTML += `<button class="${i === currentPage ? 'active' : ''}" onclick="changePage(${i})">${i}</button>`;
-        }
-
-        if (endPage < totalPages) {
-            if (endPage < totalPages - 1) {
-                paginationHTML += `<span class="page-info">...</span>`;
-            }
-            paginationHTML += `<button onclick="changePage(${totalPages})">${totalPages}</button>`;
-        }
-
-        paginationHTML += `<button ${currentPage === totalPages ? 'disabled' : ''} onclick="changePage(${currentPage + 1})">
-            <span class="material-symbols-outlined">chevron_right</span>
-        </button>`;
-
-        pagination.innerHTML = paginationHTML;
-    }
-
-    function updateRecordCount() {
-        if(!recordCount) return;
-
-        const start = (currentPage - 1) * limit + 1;
-        const end = Math.min(currentPage * limit, totalAnalyses);
-        recordCount.textContent = `Showing ${start}-${end} of ${totalAnalyses} analyses`;
-    }
-
-    function showAddAnalysisModal() {
-        const addAnalysisForm = document.getElementById('addAnalysisForm');
-        if(addAnalysisForm) {
-            addAnalysisForm.reset();
-        }
-
-        // Clear the data-selected-id attributes and values from search inputs
-        const searchInputs = ['newAnalysisPatientSearch', 'newAnalysisDoctorSearch', 'newAnalysisRoomSearch'];
-        searchInputs.forEach(inputId => {
-            const input = document.getElementById(inputId);
-            if (input) {
-                input.value = '';
-                input.removeAttribute('data-selected-id');
-                input.style.backgroundColor = ''; // Clear any background color
-            }
-        });
-
-        // Set default date to today
-        const newAnalysisDate = document.getElementById('newAnalysisDate');
-        if(newAnalysisDate) {
-            const today = new Date().toISOString().split('T')[0];
-            newAnalysisDate.value = today;
-        }
-
-        // Setup search inputs
-        setupSearchInputs();
-
-        addAnalysisModal.classList.add('show');
-    }
-
-    function setupSearchInputs() {
-        const searchInputs = [
-            { id: 'newAnalysisPatient', containerId: 'newAnalysisPatientContainer', searchFn: searchPatients, displayKey: 'name', extraKey: 'matricule_national' },
-            { id: 'newAnalysisDoctor', containerId: 'newAnalysisDoctorContainer', searchFn: searchDoctors, displayKey: 'name', extraKey: 'specialization' },
-            { id: 'newAnalysisRoom', containerId: 'newAnalysisRoomContainer', searchFn: searchRooms, displayKey: 'roomNumber', extraKey: 'service.name' }
-        ];
-
-        searchInputs.forEach(({ id, containerId, searchFn, displayKey, extraKey }) => {
-            const originalSelect = document.getElementById(id);
-            if (!originalSelect || originalSelect.hasAttribute('data-enhanced')) return;
-
-            const container = document.createElement('div');
-            container.id = containerId;
-            container.className = 'search-container';
-
-            const searchInput = document.createElement('input');
-            searchInput.type = 'text';
-            searchInput.className = 'form-control search-input-enhanced';
-            searchInput.placeholder = `Search ${id.includes('Patient') ? 'patients' : id.includes('Doctor') ? 'doctors' : 'rooms'}...`;
-            searchInput.setAttribute('data-selected-id', '');
-            searchInput.id = id + 'Search';
-
-            const dropdown = document.createElement('div');
-            dropdown.className = 'search-dropdown';
-            dropdown.style.display = 'none';
-
-            const clearBtn = document.createElement('button');
-            clearBtn.type = 'button';
-            clearBtn.className = 'search-clear-btn';
-            clearBtn.innerHTML = '<span class="material-symbols-outlined" style="font-size: 16px;">close</span>';
-            clearBtn.title = 'Clear selection';
-
-            container.appendChild(searchInput);
-            container.appendChild(clearBtn);
-            container.appendChild(dropdown);
-
-            originalSelect.parentNode.replaceChild(container, originalSelect);
-            originalSelect.setAttribute('data-enhanced', 'true');
-
-            setupSearchListeners(searchInput, dropdown, clearBtn, searchFn, displayKey, extraKey);
-        });
-    }
-
-    function setupSearchListeners(searchInput, dropdown, clearBtn, searchFn, displayKey, extraKey) {
-        searchInput.addEventListener('input', debounce(async (e) => {
-            const term = e.target.value.trim();
-
-            if (term.length === 0) {
-                hideSearchDropdown(dropdown);
-            } else if (term.length >= 2) {
-                const results = await searchFn(term);
-                showSearchDropdown(searchInput, dropdown, results, displayKey, extraKey);
-            } else {
-                hideSearchDropdown(dropdown);
-            }
-        }, 300));
-
-        clearBtn.addEventListener('click', () => {
-            searchInput.value = '';
-            searchInput.setAttribute('data-selected-id', '');
-            hideSearchDropdown(dropdown);
-            searchInput.focus();
-        });
-    }
-
-    async function getPatientDetails(patientId) {
-        try {
-            const {data: patientData} = await api.get(`/patients/${patientId}`);
-            return patientData || null;
-        } catch (error) {
-            console.error('Patient details error', error);
-            return null
-        }
-    }
-
-
-    async function getDoctorDetails(doctorId) {
-        try {
-            const {data: doctorData} = await api.get(`/doctors/${doctorId}`);
-            return doctorData || null;
-        } catch (error) {
-            console.error('Doctor details error', error);
-            return null
-        }
-    }
-
-
-    async function getRoomDetails(roomId) {
-        try {
-            const {data: roomData} = await api.get(`/rooms/${roomId}`);
-            return roomData || null;
-        } catch (error) {
-            console.error('Room details error', error);
-            return null
-        }
-    }
-
-
-    function showSearchDropdown(searchInput, dropdown, results, displayKey, extraKey) {
-        const searchTerm = searchInput.value.trim();
-
-        let html = '';
-
-        // Add existing results
-        results.forEach(item => {
-            const name = getNestedValue(item, displayKey);
-            const extra = getNestedValue(item, extraKey);
-
-            html += `
-                <div class="search-option" data-selected-id="${item.id}">
-                    <div class="search-option-content">
-                        <span class="search-option-name">${name}</span>
-                        ${extra ? `<span class="search-option-detail">${extra}</span>` : ''}
-                    </div>
-                </div>
-            `;
-        });
-
-        // Add "Create new..." option ONLY for doctors if no exact match found and search term is not empty
-        if (searchTerm.length >= 2 && searchInput.id.includes('Doctor')) {
-            const exactMatch = results.find(item =>
-                getNestedValue(item, displayKey).toLowerCase() === searchTerm.toLowerCase()
-            );
-
-            if (!exactMatch) {
-                html += `
-                    <div class="search-option search-option-create" data-action="create" data-entity-type="doctor">
-                        <div class="search-option-content">
-                            <span class="search-option-name">
-                                <span class="material-symbols-outlined" style="font-size: 16px; margin-right: 8px;">add</span>
-                                Add "${searchTerm}" as new Doctor
-                            </span>
-                            <span class="search-option-detail">Click to create new doctor</span>
-                        </div>
-                    </div>
-                `;
-            }
-        }
-
-        if (html === '') {
-            dropdown.style.display = 'none';
-            return;
-        }
-
-        dropdown.innerHTML = html;
-
-        dropdown.querySelectorAll('.search-option').forEach(option => {
-            option.addEventListener('click', async () => {
-                const action = option.getAttribute('data-action');
-
-                if (action === 'create') {
-                    await handleCreateNewDoctor(searchTerm, searchInput);
-                } else {
-                    const selectedId = option.getAttribute('data-selected-id');
-                    const selectedName = option.querySelector('.search-option-name').textContent;
-
-                    searchInput.value = selectedName;
-                    searchInput.setAttribute('data-selected-id', selectedId);
-
-                    if(searchInput.id.includes('Patient')){
-                        await handlePatientSelection(selectedId);
-                    }
-
-                }
-
-                hideSearchDropdown(dropdown);
-            });
-        });
-
-        dropdown.style.display = 'block';
-        activeSearchDropdown = dropdown;
-    }
-
-    async function handlePatientSelection(patientId){
-        try{
-            showToast(__('messages.success.bulkAction.loadingPatientDetails'), 'info');
-
-            const patientDetails = await getPatientDetails(patientId);
-
-            if(patientDetails){
-                if(patientDetails.doctor_id){
-                    const doctorSearchInput = document.getElementById('newAnalysisDoctorSearch');
-                    const doctorDetails = await getDoctorDetails(patientDetails.doctor_id);
-                    if (doctorDetails && doctorDetails.name) {
-                        doctorSearchInput.setAttribute('data-selected-id', patientDetails.doctor_id);
-                        doctorSearchInput.value = doctorDetails.name;
-
-                        doctorSearchInput.style.backgroundColor = '#e8f5e8';
-                        setTimeout(() => {
-                            doctorSearchInput.style.backgroundColor = '';
-                        }, 2000);
-                    }
-                }
-            
-                if(patientDetails.room_id) {
-                    const roomSearchInput = document.getElementById('newAnalysisRoomSearch');
-                    if (roomSearchInput) {
-                        const roomDetails = await getRoomDetails(patientDetails.room_id);
-                        if (roomDetails && roomDetails.room_number) {
-                            roomSearchInput.setAttribute('data-selected-id', patientDetails.room_id);
-                            roomSearchInput.value = roomDetails.room_number;
-
-                            // Add visual indicator that field was auto-filled
-                            roomSearchInput.style.backgroundColor = '#e8f5e8';
-                            setTimeout(() => {
-                                roomSearchInput.style.backgroundColor = '';
-                            }, 2000);
-                        }
-                    }
-                }
-            
-                const autoFilledItems = [];
-                if (patientDetails.doctor_id) autoFilledItems.push('doctor');
-                if (patientDetails.room_id) autoFilledItems.push('room');
-
-                if (autoFilledItems.length > 0) {
-                    showToast(`Auto-filled: ${autoFilledItems.join(' and ')}`, 'success');
-                } else {
-                    showToast(__('messages.success.bulkAction.noAssignedDoctorRoom'), 'warning');
-                }
-            } else {
-                showToast(__('messages.success.bulkAction.failedLoadPatientDetails'), 'error');
-            }
-        } catch (error) {
-            console.error('Error auto-filling patient details:', error);
-            showToast(__('messages.success.bulkAction.failedAutoFillDetails'), 'error');
-        }
-    }
-
-    function hideSearchDropdown(dropdown) {
-        dropdown.style.display = 'none';
-        if (activeSearchDropdown === dropdown) {
-            activeSearchDropdown = null;
-        }
-    }
-
-    function closeSearchDropdown() {
-        if (activeSearchDropdown) {
-            hideSearchDropdown(activeSearchDropdown);
-        }
-    }
-
-    function getNestedValue(obj, path) {
-        return path.split('.').reduce((o, p) => o && o[p], obj) || '';
-    }
-
-    function showUpdateStatusModal(analysisId) {
-        const analysis = analyses.find(a => a.id === analysisId);
-        if (!analysis) return;
-
-        currentEditAnalysisId = analysisId;
-
-        const updateStatusAnalysisId = document.getElementById('updateStatusAnalysisId');
-        const updateStatusPatientName = document.getElementById('updateStatusPatientName');
-        const updateStatusAnalysisType = document.getElementById('updateStatusAnalysisType');
-        const updateStatusCurrentStatus = document.getElementById('updateStatusCurrentStatus');
-
-        if(updateStatusAnalysisId) updateStatusAnalysisId.value = analysisId;
-        if(updateStatusPatientName) updateStatusPatientName.textContent = analysis.patient ? analysis.patient.name : 'N/A';
-        if(updateStatusAnalysisType) updateStatusAnalysisType.textContent = getAnalysisTypeName(analysis.analysis_type);
-        if(updateStatusCurrentStatus) updateStatusCurrentStatus.textContent = analysis.status;
-
-        // Reset form
-        const updateStatusNewStatus = document.getElementById('updateStatusNewStatus');
-
-        if(updateStatusNewStatus) updateStatusNewStatus.value = '';
-
-        updateStatusModal.classList.add('show');
-    }
-
-    /*
-    async function showDashboardModal() {
-        try {
-            dashboardModal.classList.add('show');
-
-            // Show loading state
-            const statsGrid = document.getElementById('statsGrid');
-            const dashboardTableBody = document.querySelector('#dashboardTable tbody');
-
-            if(statsGrid) {
-                statsGrid.innerHTML = '<div class="loading">Loading statistics...</div>';
-            }
-            if(dashboardTableBody) {
-                dashboardTableBody.innerHTML = '<tr><td colspan="5" class="loading">Loading dashboard...</td></tr>';
-            }
-
-            const data = await loadDashboard();
-
-            // Render statistics
-            renderStatistics(data.statistics);
-
-            // Render dashboard table
-            renderDashboardTable(data.dashboard);
-
-        } catch (error) {
-            console.error('Dashboard error:', error);
-            showToast(__('messages.error.loadingDashboard'), 'error');
-        }
-    }
-
-    function renderStatistics(stats) {
-        const statsGrid = document.getElementById('statsGrid');
-        if(!statsGrid) return;
-
-        const statsCards = [
-            { label: 'Total Analyses', value: stats.totalAnalyses, class: '' },
-            { label: 'Completed', value: stats.completedAnalyses, class: 'completed' },
-            { label: 'Pending', value: stats.pendingAnalyses, class: 'pending' },
-            { label: 'Delayed', value: stats.delayedAnalyses, class: 'delayed' },
-            { label: 'Completion Rate', value: `${stats.completionRate}%`, class: stats.completionRate >= 80 ? 'completed' : 'pending' }
-        ];
-
-        statsGrid.innerHTML = statsCards.map(stat => `
-            <div class="stat-card ${stat.class}">
-                <div class="stat-number">${stat.value}</div>
-                <div class="stat-label">${stat.label}</div>
-            </div>
-        `).join('');
-    }
-
-   function renderDashboardTable(dashboard) {
-        const tbody = document.querySelector('#dashboardTable tbody');
-        if(!tbody) return;
-
-        if (dashboard.length === 0) {
-            tbody.innerHTML = '<tr><td colspan="5" style="text-align: center; color: var(--medium-gray);">No analyses scheduled for today</td></tr>';
-            return;
-        }
-
-        tbody.innerHTML = dashboard.map(analysis => `
-            <tr>
-                <td>${analysis.patient_name}</td>
-                <td>${analysis.doctor_name}</td>
-                <td>${analysis.room_number}</td>
-                <td><span class="type-badge ${getTypeClass(analysis.analysis_type)}">${getAnalysisTypeName(analysis.analysis_type)}</span></td>
-                <td><span class="status-badge ${getStatusClass(analysis.status)}">${analysis.status}</span></td>
-            </tr>
-        `).join('');
-    }
-    */
-
-    function showCancelAnalysisModal(analysisId) {
-        const analysis = analyses.find(a => a.id === analysisId);
-        if (!analysis) return;
-
-        const cancelAnalysisIdField = document.getElementById('cancelAnalysisId');
-        const cancelAnalysisPatientName = document.getElementById('cancelAnalysisPatientName');
-        const cancelAnalysisType = document.getElementById('cancelAnalysisType');
-        const cancelAnalysisDate = document.getElementById('cancelAnalysisDate');
-        const cancelAnalysisReason = document.getElementById('cancelAnalysisReason');
-
-        if(cancelAnalysisIdField) cancelAnalysisIdField.value = analysisId;
-        if(cancelAnalysisPatientName) cancelAnalysisPatientName.textContent = analysis.patient ? analysis.patient.name : 'N/A';
-        if(cancelAnalysisType) cancelAnalysisType.textContent = getAnalysisTypeName(analysis.analysis_type);
-        if(cancelAnalysisDate) {
-            const date = new Date(analysis.analysis_date);
-            cancelAnalysisDate.textContent = window.formatDate ? window.formatDate(date) : date.toLocaleDateString();
-        }
-        if(cancelAnalysisReason) cancelAnalysisReason.value = '';
-
-        cancelAnalysisModal.classList.add('show');
-
-        // Focus on reason field
-        setTimeout(() => {
-            if(cancelAnalysisReason) {
-                cancelAnalysisReason.focus();
-            }
-        }, 100);
-    }
-
-    async function showAuditLogsModal(analysisId) {
-        const analysis = analyses.find(a => a.id === analysisId);
-        if (!analysis) return;
-
-        const auditLogsPatientName = document.getElementById('auditLogsPatientName');
-        const auditLogsAnalysisType = document.getElementById('auditLogsAnalysisType');
-        const auditLogsAnalysisDate = document.getElementById('auditLogsAnalysisDate');
-        const auditLogsTableBody = document.querySelector('#auditLogsTable tbody');
-
-        // Set analysis info
-        if(auditLogsPatientName) auditLogsPatientName.textContent = analysis.patient ? analysis.patient.name : 'N/A';
-        if(auditLogsAnalysisType) auditLogsAnalysisType.textContent = getAnalysisTypeName(analysis.analysis_type);
-        if(auditLogsAnalysisDate) {
-            const date = new Date(analysis.analysis_date);
-            auditLogsAnalysisDate.textContent = window.formatDate ? window.formatDate(date) : date.toLocaleDateString();
-        }
-
-        // Show modal
-        auditLogsModal.classList.add('show');
-
-        // Show loading state
-        if(auditLogsTableBody) {
-            auditLogsTableBody.innerHTML = '<tr><td colspan="3" class="audit-logs-loading">Loading audit logs...</td></tr>';
-        }
-
-        try {
-            // Fetch audit logs
-            const response = await api.get(`/analyses/${analysisId}/audit-logs`);
-            
-            if (response.success) {
-                const auditLogs = response.data;
-                
-                if (auditLogs.length === 0) {
-                    auditLogsTableBody.innerHTML = '<tr><td colspan="3" class="audit-logs-empty">No audit logs found for this analysis</td></tr>';
-                } else {
-                    auditLogsTableBody.innerHTML = auditLogs.map(log => `
-                        <tr>
-                            <td>
-                                <div class="audit-log-date">${log.date}</div>
-                            </td>
-                            <td>
-                                <div class="audit-log-action">${log.eventDescription}</div>
-                            </td>
-                            <td>
-                                <div class="audit-log-user">${log.user ? log.user.name : 'System'}</div>
-                            </td>
-                        </tr>
-                    `).join('');
-                }
-            } else {
-                auditLogsTableBody.innerHTML = '<tr><td colspan="3" class="audit-logs-empty">Failed to load audit logs</td></tr>';
-                showToast(__('messages.success.bulkAction.failedLoadAuditLogs'), 'error');
-            }
-        } catch (error) {
-            console.error('Error loading audit logs:', error);
-            auditLogsTableBody.innerHTML = '<tr><td colspan="3" class="audit-logs-empty">Error loading audit logs</td></tr>';
-            showToast('Error loading audit logs', 'error');
-        }
-    }
-
-    async function handleCancelAnalysis(e) {
-        e.preventDefault();
-
-        const analysisId = parseInt(document.getElementById('cancelAnalysisId').value);
-        const reason = document.getElementById('cancelAnalysisReason').value.trim();
-
-        // Basic validation - detailed validation will be handled by server
-        if (!reason) {
-            showToast(__('messages.validation.cancellationReason'), 'error');
-            return;
-        }
-
-        try {
-            await cancelAnalysis(analysisId, reason);
-            cancelAnalysisModal.classList.remove('show');
-        } catch (error) {
-            console.error('Cancel analysis error:', error);
-        }
-    }
-
-    function showConfirmModal(message, onConfirm) {
-        const confirmMessage = document.getElementById('confirmMessage');
-        const confirmBtn = document.getElementById('confirmBtn');
-
-        if(confirmMessage) confirmMessage.textContent = message;
-        if(confirmBtn) {
-            confirmBtn.onclick = () => {
-                confirmModal.classList.remove('show');
-                onConfirm();
-            };
-        }
-        confirmModal.classList.add('show');
-    }
-
-    // Recurring Analysis Functions
-    function setupRecurringAnalysisEventListeners() {
-        const enableRecurring = document.getElementById('enableRecurring');
-        const recurringOptions = document.getElementById('recurringOptions');
-        const recurrencePattern = document.getElementById('recurrencePattern');
-        const customIntervalGroup = document.getElementById('customIntervalGroup');
-        const intervalDays = document.getElementById('intervalDays');
-        const totalOccurrences = document.getElementById('totalOccurrences');
-
-        if (enableRecurring) {
-            enableRecurring.addEventListener('change', function() {
-                if (this.checked) {
-                    recurringOptions.style.display = 'block';
-                } else {
-                    recurringOptions.style.display = 'none';
-                    resetRecurringPreview();
-                }
-            });
-        }
-
-        if (recurrencePattern) {
-            recurrencePattern.addEventListener('change', function() {
-                const isCustom = this.value === 'custom';
-                customIntervalGroup.style.display = isCustom ? 'block' : 'none';
-                
-                if (!isCustom) {
-                    // Set default interval based on pattern
-                    switch (this.value) {
-                        case 'daily':
-                            intervalDays.value = 1;
-                            break;
-                        case 'weekly':
-                            intervalDays.value = 7;
-                            break;
-                        case 'monthly':
-                            intervalDays.value = 30;
-                            break;
-                    }
-                }
-                
-                updateRecurringPreview();
-            });
-        }
-
-        if (intervalDays) {
-            intervalDays.addEventListener('input', updateRecurringPreview);
-        }
-
-        if (totalOccurrences) {
-            totalOccurrences.addEventListener('input', updateRecurringPreview);
-        }
-
-        // Add missing event listener for analysis date
-        const newAnalysisDate = document.getElementById('newAnalysisDate');
-        if (newAnalysisDate) {
-            newAnalysisDate.addEventListener('change', updateRecurringPreview);
-        }
-    }
-
-    async function updateRecurringPreview() {
-        const newAnalysisDate = document.getElementById('newAnalysisDate');
-        const recurrencePattern = document.getElementById('recurrencePattern');
-        const intervalDays = document.getElementById('intervalDays');
-        const totalOccurrences = document.getElementById('totalOccurrences');
-        const recurringPreview = document.getElementById('recurringPreview');
-        const previewContent = document.getElementById('previewContent');
-
-        if (!newAnalysisDate?.value || !recurrencePattern?.value || !totalOccurrences?.value) {
-            recurringPreview.style.display = 'none';
-            return;
-        }
-
-        // Clear manual adjustments if key parameters changed (except when called from date picker)
-        if (!window.isUpdatingFromDatePicker) {
-            manuallyAdjustedDates = {};
-        }
-
-        const startDate = new Date(newAnalysisDate.value);
-        const pattern = recurrencePattern.value;
-        const interval = parseInt(intervalDays?.value) || getDefaultInterval(pattern);
-        const total = parseInt(totalOccurrences.value);
-
-        if (total < 2 || total > 100) {
-            recurringPreview.style.display = 'none';
-            return;
-        }
-
-        const dates = generateRecurringDates(startDate, pattern, interval, total);
-        
-        // Validate against company policy if available
-        const validationResults = await validateDatesAgainstPolicy(dates);
-        
-        let previewHTML = '<div class="preview-dates">';
-        
-        // Show information about automatic adjustments
-        previewHTML += '<div class="preview-info">';
-        previewHTML += `<div class="preview-info-item">ℹ️ Dates are automatically adjusted to working days</div>`;
-        previewHTML += '</div>';
-
-        // Show warnings if any policy violations remain
-        if (validationResults.hasViolations) {
-            previewHTML += '<div class="preview-warnings">';
-            if (validationResults.nonWorkingDays.length > 0) {
-                previewHTML += `<div class="preview-warning">⚠️ ${validationResults.nonWorkingDays.length} dates still fall on non-working days</div>`;
-            }
-            if (validationResults.exceededDailyLimit.length > 0) {
-                previewHTML += `<div class="preview-warning">⚠️ ${validationResults.exceededDailyLimit.length} dates may exceed daily analysis limit</div>`;
-            }
-            previewHTML += '</div>';
-        }
-        
-        dates.forEach((date, index) => {
-            // Use manually adjusted date if available, otherwise use generated date
-            const effectiveDate = manuallyAdjustedDates[index] || date;
-            const dateStr = formatDateForDisplay(effectiveDate);
-            const isoDateStr = effectiveDate.toISOString().split('T')[0];
-            const violations = validationResults.dateViolations[index] || {};
-            const hasWarning = violations.nonWorkingDay || violations.exceededLimit;
-            const warningClass = hasWarning ? 'preview-date-warning' : '';
-            const warningIcon = hasWarning ? '⚠️ ' : '';
-            const isManuallyAdjusted = manuallyAdjustedDates[index] ? 'manually-adjusted' : '';
-            
-            previewHTML += `
-                <div class="preview-date ${warningClass} ${isManuallyAdjusted}" title="${violations.reason || ''}">
-                    <span class="preview-date-number">${index + 1}.</span>
-                    <span class="preview-date-value">${warningIcon}${dateStr}</span>
-                    <button type="button" class="preview-date-picker-btn" data-index="${index}" data-date="${isoDateStr}" title="Change this date">
-                        <span class="material-symbols-outlined">calendar_month</span>
-                    </button>
-                    <input type="date" class="preview-date-picker" id="datePicker${index}" value="${isoDateStr}" 
-                           data-index="${index}" style="position: absolute; top: 0; left: 0; width: 1px; height: 1px; opacity: 0; pointer-events: none;">
-                </div>
-            `;
-        });
-        previewHTML += '</div>';
-
-        previewContent.innerHTML = previewHTML;
-        
-        // Add event listeners for date picker buttons
-        const datePickerBtns = previewContent.querySelectorAll('.preview-date-picker-btn');
-        datePickerBtns.forEach(btn => {
-            btn.addEventListener('click', function() {
-                const index = parseInt(this.dataset.index);
-                const currentDate = this.dataset.date;
-                openDatePicker(index, currentDate);
-            });
-        });
-        
-        // Add event listeners for date inputs
-        const datePickers = previewContent.querySelectorAll('.preview-date-picker');
-        datePickers.forEach(picker => {
-            picker.addEventListener('change', function() {
-                const index = parseInt(this.dataset.index);
-                const newDate = this.value;
-                updateAnalysisDate(index, newDate);
-            });
-        });
-        
-        recurringPreview.style.display = 'block';
-    }
-
-    function resetRecurringPreview() {
-        const recurringPreview = document.getElementById('recurringPreview');
-        recurringPreview.style.display = 'none';
-        // Clear manually adjusted dates when resetting
-        manuallyAdjustedDates = {};
-        // Clear any active date picker
-        if (activeDatePicker && activeDatePicker.listener) {
-            document.removeEventListener('click', activeDatePicker.listener);
-        }
-        activeDatePicker = null;
-    }
-
-    function resetAddAnalysisForm() {
-        // Reset the form
-        const addAnalysisForm = document.getElementById('addAnalysisForm');
-        if (addAnalysisForm) {
-            addAnalysisForm.reset();
-        }
-
-        // Clear the data-selected-id attributes and values from search inputs
-        const searchInputs = ['newAnalysisPatientSearch', 'newAnalysisDoctorSearch', 'newAnalysisRoomSearch'];
-        searchInputs.forEach(inputId => {
-            const input = document.getElementById(inputId);
-            if (input) {
-                input.value = '';
-                input.removeAttribute('data-selected-id');
-                input.style.backgroundColor = ''; // Clear any background color
-            }
-        });
-
-        // Reset recurring analysis fields
-        const enableRecurring = document.getElementById('enableRecurring');
-        const recurringOptions = document.getElementById('recurringOptions');
-        const recurrencePattern = document.getElementById('recurrencePattern');
-        const intervalDays = document.getElementById('intervalDays');
-        const totalOccurrences = document.getElementById('totalOccurrences');
-        const customIntervalGroup = document.getElementById('customIntervalGroup');
-
-        if (enableRecurring) enableRecurring.checked = false;
-        if (recurringOptions) recurringOptions.style.display = 'none';
-        if (recurrencePattern) recurrencePattern.value = '';
-        if (intervalDays) intervalDays.value = '';
-        if (totalOccurrences) totalOccurrences.value = '';
-        if (customIntervalGroup) customIntervalGroup.style.display = 'none';
-
-        // Clear and hide recurring preview
-        resetRecurringPreview();
-
-        // Clear search selections
-        currentEditAnalysisId = null;
-        
-        // Reset any search inputs that might have selections
-        const patientSearchInput = document.getElementById('patientSearchInput');
-        const doctorSearchInput = document.getElementById('doctorSearchInput');
-        const roomSearchInput = document.getElementById('roomSearchInput');
-        
-        if (patientSearchInput) patientSearchInput.value = '';
-        if (doctorSearchInput) doctorSearchInput.value = '';
-        if (roomSearchInput) roomSearchInput.value = '';
-    }
-
-    // Store active date picker info to manage cleanup
-    let activeDatePicker = null;
-    
-    // Functions for date picker functionality
-    function openDatePicker(index, currentDate) {
-        // Close any existing date picker first
-        if (activeDatePicker) {
-            hideDatePicker(activeDatePicker.index, activeDatePicker.element.value);
-        }
-        
-        const datePicker = document.getElementById(`datePicker${index}`);
-        if (datePicker) {
-            // Store reference to active picker
-            activeDatePicker = { index, element: datePicker, listener: null };
-            
-            // Make the input temporarily visible and clickable
-            datePicker.style.position = 'fixed';
-            datePicker.style.top = '50%';
-            datePicker.style.left = '50%';
-            datePicker.style.transform = 'translate(-50%, -50%)';
-            datePicker.style.zIndex = '10000';
-            datePicker.style.opacity = '1';
-            datePicker.style.width = 'auto';
-            datePicker.style.height = 'auto';
-            datePicker.style.pointerEvents = 'auto';
-            datePicker.style.border = '2px solid var(--blood-red)';
-            datePicker.style.borderRadius = '4px';
-            datePicker.style.padding = '8px';
-            datePicker.style.background = 'white';
-            datePicker.style.fontSize = '16px';
-            datePicker.style.boxShadow = '0 4px 12px rgba(0, 0, 0, 0.2)';
-            
-            // Focus and try to open the picker
-            datePicker.focus();
-            
-            // For newer browsers, try showPicker
-            if (typeof datePicker.showPicker === 'function') {
-                try {
-                    datePicker.showPicker();
-                } catch (e) {
-                    console.log('showPicker failed, fallback to manual input');
-                }
-            }
-            
-            // Add click outside listener to hide the picker
-            const hideOnClickOutside = (e) => {
-                if (!datePicker.contains(e.target)) {
-                    hideDatePicker(index, datePicker.value);
-                }
-            };
-            
-            // Store listener reference for cleanup
-            activeDatePicker.listener = hideOnClickOutside;
-            
-            // Add the listener after a short delay to avoid immediate triggering
-            setTimeout(() => {
-                document.addEventListener('click', hideOnClickOutside);
-            }, 100);
-        }
-    }
-    
-    function hideDatePicker(index, newDateStr) {
-        const datePicker = document.getElementById(`datePicker${index}`);
-        
-        // Remove click outside listener
-        if (activeDatePicker && activeDatePicker.listener) {
-            document.removeEventListener('click', activeDatePicker.listener);
-        }
-        activeDatePicker = null;
-        
-        // Hide the date picker
-        if (datePicker) {
-            datePicker.style.position = 'absolute';
-            datePicker.style.top = '0';
-            datePicker.style.left = '0';
-            datePicker.style.width = '1px';
-            datePicker.style.height = '1px';
-            datePicker.style.opacity = '0';
-            datePicker.style.pointerEvents = 'none';
-            datePicker.style.transform = 'none';
-            datePicker.style.zIndex = 'auto';
-            datePicker.style.border = 'none';
-            datePicker.style.borderRadius = 'initial';
-            datePicker.style.padding = 'initial';
-            datePicker.style.background = 'initial';
-            datePicker.style.fontSize = 'initial';
-            datePicker.style.boxShadow = 'none';
-        }
-        
-        // Update the date if changed and not empty
-        if (newDateStr && newDateStr.trim() !== '') {
-            updateAnalysisDate(index, newDateStr);
-        }
-    }
-
-    async function updateAnalysisDate(index, newDateStr) {
-        if (newDateStr) {
-            const newDate = new Date(newDateStr);
-            
-            // Validate against company policy
-            if (organizationSettings) {
-                const dayName = newDate.toLocaleDateString('en-US', { weekday: 'long' });
-                const workingDays = organizationSettings.working_days || ['Monday', 'Tuesday', 'Wednesday', 'Thursday', 'Friday'];
-                
-                // Check if it's a working day
-                if (!workingDays.includes(dayName)) {
-                    showToast(`${dayName} ${__('messages.validation.workingDay')}`, 'error');
-                    return;
-                }
-                
-                // Check daily analysis limit
-                const maxAnalysesPerDay = organizationSettings.max_analyses_per_day;
-                if (maxAnalysesPerDay) {
-                    try {
-                        const dateStr = newDate.toISOString().split('T')[0];
-                        const response = await api.get(`/analyses/count-by-date/${dateStr}`);
-                        
-                        if (response.count >= parseInt(maxAnalysesPerDay)) {
-                            showToast(`${__('messages.validation.maxAnalysesReached')} ${dateStr}. Please select a different date.`, 'error');
-                            return;
-                        }
-                    } catch (error) {
-                        console.error('Error checking daily analysis count:', error);
-                        // Continue anyway if we can't check the count
-                    }
-                }
-            }
-            
-            manuallyAdjustedDates[index] = newDate;
-            
-            // Set flag to prevent clearing manual adjustments
-            window.isUpdatingFromDatePicker = true;
-            
-            // Clear any active date picker before regenerating
-            if (activeDatePicker) {
-                if (activeDatePicker.listener) {
-                    document.removeEventListener('click', activeDatePicker.listener);
-                }
-                activeDatePicker = null;
-            }
-            
-            // Regenerate the preview to show updated date and validation
-            const pattern = document.getElementById('recurrencePattern')?.value;
-            const interval = document.getElementById('intervalDays')?.value;
-            const total = document.getElementById('totalOccurrences')?.value;
-            const startDate = document.getElementById('newAnalysisDate')?.value;
-            
-            if (pattern && total && startDate) {
-                updateRecurringPreview();
-            }
-            
-            // Clear flag after update
-            window.isUpdatingFromDatePicker = false;
-        }
-    }
-
-    // Function to get effective dates (including manual adjustments)
-    function getEffectiveDates(generatedDates) {
-        return generatedDates.map((date, index) => {
-            return manuallyAdjustedDates[index] || date;
-        });
-    }
-
-    function generateRecurringDates(startDate, pattern, interval, total) {
-        const dates = [];
-        const workingDays = organizationSettings?.working_days || ['Monday', 'Tuesday', 'Wednesday', 'Thursday', 'Friday'];
-        
-        // Adjust start date to next working day if needed
-        let currentDate = new Date(startDate);
-        currentDate = adjustToNextWorkingDay(currentDate, workingDays);
-        dates.push(new Date(currentDate));
-        
-        for (let i = 1; i < total; i++) {
-            const nextDate = new Date(dates[i - 1]);
-            
-            switch (pattern) {
-                case 'daily':
-                    nextDate.setDate(nextDate.getDate() + 1);
-                    break;
-                case 'weekly':
-                    nextDate.setDate(nextDate.getDate() + 7);
-                    break;
-                case 'monthly':
-                    nextDate.setMonth(nextDate.getMonth() + 1);
-                    break;
-                case 'custom':
-                    nextDate.setDate(nextDate.getDate() + interval);
-                    break;
-                default:
-                    nextDate.setDate(nextDate.getDate() + interval);
-            }
-            
-            // Adjust to next working day if needed
-            const adjustedDate = adjustToNextWorkingDay(nextDate, workingDays);
-            dates.push(adjustedDate);
-        }
-        
-        return dates;
-    }
-
-    function adjustToNextWorkingDay(date, workingDays) {
-        const adjustedDate = new Date(date);
-        let attempts = 0;
-        const maxAttempts = 14; // Prevent infinite loop
-        
-        while (attempts < maxAttempts) {
-            const dayName = adjustedDate.toLocaleDateString('en-US', { weekday: 'long' });
-            
-            if (workingDays.includes(dayName)) {
-                return adjustedDate;
-            }
-            
-            // Move to next day
-            adjustedDate.setDate(adjustedDate.getDate() + 1);
-            attempts++;
-        }
-        
-        // If we can't find a working day in 14 days, return original date
-        return new Date(date);
-    }
-
-    function getDefaultInterval(pattern) {
-        switch (pattern) {
-            case 'daily': return 1;
-            case 'weekly': return 7;
-            case 'monthly': return 30;
-            default: return 1;
-        }
-    }
-
-    function formatDateForDisplay(date) {
-        return window.formatDate ? window.formatDate(date) : date.toLocaleDateString();
-    }
-
-    async function validateDatesAgainstPolicy(dates) {
-        const result = {
-            hasViolations: false,
-            nonWorkingDays: [],
-            exceededDailyLimit: [],
-            adjustedDates: [],
-            dateViolations: {}
-        };
-
-        if (!organizationSettings) {
-            return result;
-        }
-
-        const workingDays = organizationSettings.working_days || ['Monday', 'Tuesday', 'Wednesday', 'Thursday', 'Friday'];
-        const maxAnalysesPerDay = organizationSettings.max_analyses_per_day || null;
-
-        // Check each date
-        for (let i = 0; i < dates.length; i++) {
-            const date = dates[i];
-            const dayName = date.toLocaleDateString('en-US', { weekday: 'long' });
-            const violations = {};
-
-            // Check if date was adjusted from original schedule
-            // Note: Since we now auto-adjust dates, working day violations should be rare
-            if (!workingDays.includes(dayName)) {
-                violations.nonWorkingDay = true;
-                violations.reason = `${dayName} is not a working day`;
-                result.nonWorkingDays.push(date);
-                result.hasViolations = true;
-            }
-
-            // Check daily limit (simplified check - would need to fetch existing analyses for accurate count)
-            if (maxAnalysesPerDay && maxAnalysesPerDay > 0) {
-                // Count how many analyses are already scheduled for this date among the recurring ones
-                const sameDay = dates.filter(d => d.toDateString() === date.toDateString()).length;
-                if (sameDay > 1) {
-                    violations.exceededLimit = true;
-                    violations.reason = violations.reason ? 
-                        `${violations.reason}; Multiple analyses scheduled for same day` :
-                        'Multiple analyses scheduled for same day';
-                    result.exceededDailyLimit.push(date);
-                    result.hasViolations = true;
-                }
-            }
-
-            if (Object.keys(violations).length > 0) {
-                result.dateViolations[i] = violations;
-            }
-        }
-
-        return result;
-    }
-
-    // Event Handlers
-    async function handleAddAnalysis(e) {
-        e.preventDefault();
-
-        const patientSearchInput = document.getElementById('newAnalysisPatientSearch');
-        const doctorSearchInput = document.getElementById('newAnalysisDoctorSearch');
-        const roomSearchInput = document.getElementById('newAnalysisRoomSearch');
-
-        const patientId = patientSearchInput ? patientSearchInput.getAttribute('data-selected-id') : null;
-        const doctorId = doctorSearchInput ? doctorSearchInput.getAttribute('data-selected-id') : null;
-        const roomId = roomSearchInput ? roomSearchInput.getAttribute('data-selected-id') : null;
-
-        const newAnalysisDate = document.getElementById('newAnalysisDate');
-        const newAnalysisType = document.getElementById('newAnalysisType');
-        const newAnalysisNotes = document.getElementById('newAnalysisNotes');
-
-        // Check if recurring analysis is enabled
-        const enableRecurring = document.getElementById('enableRecurring');
-        const isRecurring = enableRecurring && enableRecurring.checked;
-
-        // Format date to ISO8601 format for backend
-        const analysisDateValue = newAnalysisDate ? newAnalysisDate.value : '';
-        let isoDate = analysisDateValue ? new Date(analysisDateValue).toISOString().split('T')[0] : '';
-
-        // For recurring analysis, adjust start date to next working day if needed
-        if (isRecurring && isoDate && organizationSettings) {
-            const workingDays = organizationSettings.working_days || ['Monday', 'Tuesday', 'Wednesday', 'Thursday', 'Friday'];
-            const adjustedStartDate = adjustToNextWorkingDay(new Date(isoDate), workingDays);
-            isoDate = adjustedStartDate.toISOString().split('T')[0];
-            
-            console.log('Original start date:', analysisDateValue);
-            console.log('Adjusted start date:', isoDate);
-        }
-
-        const analysisData = {
-            analysisDate: isoDate,
-            analysisType: newAnalysisType ? newAnalysisType.value : '',
-            patientId: patientId ? parseInt(patientId) : null,
-            doctorId: doctorId ? parseInt(doctorId) : null,
-            roomId: roomId ? parseInt(roomId) : null,
-            notes: newAnalysisNotes ? newAnalysisNotes.value.trim() || null : null
-        };
-
-        // Add recurring analysis data if enabled
-        if (isRecurring) {
-            const recurrencePattern = document.getElementById('recurrencePattern');
-            const intervalDays = document.getElementById('intervalDays');
-            const totalOccurrences = document.getElementById('totalOccurrences');
-
-            analysisData.recurrencePattern = recurrencePattern ? recurrencePattern.value : '';
-            
-            // Only include intervalDays for custom patterns (backend validation marks it as optional)
-            if (recurrencePattern && recurrencePattern.value === 'custom') {
-                if (!intervalDays || !intervalDays.value || parseInt(intervalDays.value) < 1) {
-                    showToast(__('messages.validation.intervalRequired'), 'error');
-                    return;
-                }
-                analysisData.intervalDays = parseInt(intervalDays.value);
-            }
-            // For non-custom patterns, don't include intervalDays - let backend handle defaults
-            
-            analysisData.totalOccurrences = totalOccurrences ? parseInt(totalOccurrences.value) : null;
-            
-            // Generate the pre-calculated working day dates
-            const startDate = new Date(analysisData.analysisDate);
-            const interval = recurrencePattern && recurrencePattern.value === 'custom' ? 
-                parseInt(intervalDays?.value || 1) : 1;
-            const generatedDates = generateRecurringDates(
-                startDate, 
-                analysisData.recurrencePattern, 
-                interval, 
-                analysisData.totalOccurrences
-            );
-            
-            // Apply manual adjustments to get effective dates
-            const effectiveDates = getEffectiveDates(generatedDates);
-            
-            // Send the effective dates (including manual adjustments) to backend
-            analysisData.calculatedDates = effectiveDates.map(date => date.toISOString().split('T')[0]);
-            
-            console.log('Sending pre-calculated working day dates to backend:', analysisData.calculatedDates);
-        }
-
-        // Enhanced validation with detailed error reporting
-        const validationErrors = [];
-
-        if (!analysisData.analysisDate) {
-            validationErrors.push('Analysis date is required');
-        }
-
-        if (!analysisData.analysisType) {
-            validationErrors.push('Analysis type is required');
-        }
-
-        if (!analysisData.patientId || analysisData.patientId < 1) {
-            validationErrors.push('Please select a valid patient');
-        }
-
-        if (!analysisData.doctorId || analysisData.doctorId < 1) {
-            validationErrors.push('Please select a valid doctor');
-        }
-
-        if (!analysisData.roomId || analysisData.roomId < 1) {
-            validationErrors.push('Please select a valid room');
-        }
-
-        // Check if analysis type is valid (from loaded types)
-        if (analysisData.analysisType && analysisTypes.length > 0) {
-            const validType = analysisTypes.find(type => type.code === analysisData.analysisType);
-            if (!validType) {
-                validationErrors.push(`Invalid analysis type: ${analysisData.analysisType}. Available types: ${analysisTypes.map(t => t.code).join(', ')}`);
-            }
-        }
-
-        // Backend compatibility check - warn if type is not in expected hardcoded list
-        const backendExpectedTypes = ['XY', 'YZ', 'ZG', 'HG'];
-        if (analysisData.analysisType && !backendExpectedTypes.includes(analysisData.analysisType)) {
-            console.warn(`Analysis type '${analysisData.analysisType}' may not be supported by backend recurring analysis endpoint. Expected: ${backendExpectedTypes.join(', ')}`);
-        }
-
-        if (validationErrors.length > 0) {
-            showToast(`${__('messages.validationErrors')}\n${validationErrors.join('\n')}`, 'error');
-            console.error('Validation errors:', validationErrors);
-            console.error('Analysis data:', analysisData);
-            return;
-        }
-
-        // Recurring analysis validation
-        if (isRecurring) {
-            if (!analysisData.recurrencePattern) {
-                showToast(__('messages.validation.recurrenceRequired'), 'error');
-                return;
-            }
-
-            if (!analysisData.totalOccurrences || analysisData.totalOccurrences < 2) {
-                showToast(__('messages.validation.totalOccurrencesMin'), 'error');
-                return;
-            }
-
-            if (analysisData.intervalDays < 1) {
-                showToast(__('messages.validation.intervalMin'), 'error');
-                return;
-            }
-
-            if (analysisData.recurrencePattern === 'custom' && (!analysisData.intervalDays || analysisData.intervalDays < 1)) {
-                showToast(__('messages.validation.validInterval'), 'error');
-                return;
-            }
-
-            if (!analysisData.totalOccurrences || analysisData.totalOccurrences < 2 || analysisData.totalOccurrences > 100) {
-                showToast(__('messages.validation.totalOccurrencesRange'), 'error');
-                return;
-            }
-        }
-
-        // Debug: Log the exact data being sent
-        console.log('Sending analysis data to backend:', JSON.stringify(analysisData, null, 2));
-
-        try {
-            if (isRecurring) {
-                await createRecurringAnalysis(analysisData);
-                addAnalysisModal.classList.remove('show');
-                showToast(`${__('messages.success.recurringCreated')} (${analysisData.totalOccurrences} analyses scheduled)`, 'success');
-                loadAnalyses();
-                resetAddAnalysisForm();
-            } else {
-                await createAnalysis(analysisData);
-                addAnalysisModal.classList.remove('show');
-                showToast(__('messages.success.analysisScheduled'), 'success');
-                loadAnalyses();
-                resetAddAnalysisForm();
-            }
-        } catch (error) {
-            console.error('Failed to create analysis:', error);
-            console.error('Analysis data that failed:', analysisData);
-        }
-    }
-
-
-    async function handleUpdateStatus(e) {
-        e.preventDefault();
-
-        const analysisId = currentEditAnalysisId;
-        const updateStatusNewStatus = document.getElementById('updateStatusNewStatus');
-        const newStatus = updateStatusNewStatus ? updateStatusNewStatus.value : '';
-
-        const statusData = {
-            status: newStatus
-        };
-
-        try {
-            await updateAnalysisStatus(analysisId, statusData);
-            updateStatusModal.classList.remove('show');
-        } catch (error) {
-            console.error('Failed to update analysis status:', error);
-        }
-    }
-
-    function handleActionClick(e) {
-        e.stopPropagation();
-
-        if (activeDropdown) {
-            closeDropdown();
-        }
-
-        const button = e.currentTarget;
-        const analysisId = parseInt(button.dataset.id);
-        const analysis = analyses.find(a => a.id === analysisId);
-        const container = button.closest('.dropdown-container');
-
-        const dropdown = document.createElement('div');
-        dropdown.className = 'dropdown-menu action-dropdown show';
-
-        let dropdownHTML = `
-            <div class="dropdown-item" data-action="update-status">
-                <span class="material-symbols-outlined">edit</span>
-                ${__('updateStatus')}
-            </div>
-        `;
-
-        // Add prescription validation option for recurring analyses
-        if (analysis.recurring_analysis_id) {
-            dropdownHTML += `
-                <div class="dropdown-item" data-action="validate-prescription">
-                    <span class="material-symbols-outlined">medication</span>
-                    ${__('validatePrescription')}
-                </div>
-            `;
-        }
-
-        if (analysis.status === 'Pending' || analysis.status === 'Delayed') {
-            dropdownHTML += `
-                <div class="dropdown-item" data-action="postpone">
-                    <span class="material-symbols-outlined">schedule</span>
-                    ${__('actions.postpone')}
-                </div>
-            `;
-        }
-
-        if (analysis.status !== 'Completed' && analysis.status !== 'Cancelled') {
-            dropdownHTML += `
-                <div class="dropdown-item" data-action="cancel">
-                    <span class="material-symbols-outlined">cancel</span>
-                    ${__('cancelAnalysis')}
-                </div>
-            `;
-        }
-
-        // Add audit logs option if user has permission
-        // Note: Also check for system_admin role as they may not have the permissions in their token yet
-        const hasAuditPermission = window.userPermissions && (
-            window.userPermissions.includes('analyses.view_audit_logs') ||
-            window.userPermissions.includes('analyses.view_all_audit_logs') ||
-            window.userPermissions.includes('admin') ||
-            (window.userRole && window.userRole === 'system_admin')
-        );
-        
-        console.log('Audit logs permission check:', {
-            userPermissions: window.userPermissions,
-            userRole: window.userRole,
-            hasAuditPermission
-        });
-        
-        if (hasAuditPermission) {
-            dropdownHTML += `
-                <div class="dropdown-item" data-action="view-audit-logs">
-                    <span class="material-symbols-outlined">history</span>
-                    ${__('viewAuditLogs')}
-                </div>
-            `;
-        }
-
-        dropdown.innerHTML = dropdownHTML;
-
-        dropdown.querySelectorAll('.dropdown-item').forEach(item => {
-            item.addEventListener('click', function(e) {
-                e.stopPropagation();
-
-                const action = this.dataset.action;
-
-                switch (action) {
-                    case 'update-status':
-                        showUpdateStatusModal(analysisId);
-                        break;
-                    case 'validate-prescription':
-                        console.log('Validate prescription clicked for analysis:', analysisId);
-                        openPrescriptionValidation(analysisId);
-                        break;
-                    case 'postpone':
-<<<<<<< HEAD
-                        showPostponeAnalysisModal(analysisId);
-=======
-                        showConfirmModal(
-                            `Are you sure you want to postpone this analysis? It will be rescheduled to the next available date.`,
-                            () => postponeAnalysis(analysisId)
-                        );
->>>>>>> 99173107
-                        break;
-                    case 'cancel':
-                        showCancelAnalysisModal(analysisId);
-                        break;
-                    case 'view-audit-logs':
-                        showAuditLogsModal(analysisId);
-                        break;
-                }
-
-                closeDropdown();
-            });
-        });
-
-        container.appendChild(dropdown);
-        activeDropdown = dropdown;
-    }
-
-    function handleSort(field) {
-        if (sortField === field) {
-            sortDirection = sortDirection === 'asc' ? 'desc' : 'asc';
-        } else {
-            sortField = field;
-            sortDirection = 'asc';
-        }
-
-        resetSortIcons();
-        const th = document.querySelector(`th[data-sort="${field}"]`);
-        if(th && th.querySelector('.material-symbols-outlined')){
-            th.querySelector('.material-symbols-outlined').textContent =
-                sortDirection === 'asc' ? 'arrow_upward' : 'arrow_downward';
-        }
-
-        analyses.sort((a, b) => {
-            let aVal, bVal;
-
-            switch (field) {
-                case 'analysis_date':
-                    aVal = new Date(a.analysis_date);
-                    bVal = new Date(b.analysis_date);
-                    break;
-                case 'patient':
-                    aVal = a.patient ? a.patient.name : '';
-                    bVal = b.patient ? b.patient.name : '';
-                    break;
-                case 'doctor':
-                    aVal = a.doctor ? a.doctor.name : '';
-                    bVal = b.doctor ? b.doctor.name : '';
-                    break;
-                case 'room':
-                    aVal = a.room ? a.room.room_number : '';
-                    bVal = b.room ? b.room.room_number : '';
-                    break;
-                case 'analysis_type':
-                    aVal = a.analysis_type;
-                    bVal = b.analysis_type;
-                    break;
-                case 'status':
-                    aVal = a.status;
-                    bVal = b.status;
-                    break;
-                default:
-                    return 0;
-            }
-
-            if (aVal < bVal) return sortDirection === 'asc' ? -1 : 1;
-            if (aVal > bVal) return sortDirection === 'asc' ? 1 : -1;
-            return 0;
-        });
-
-        renderTable();
-    }
-
-    function resetSortIcons() {
-        const sortIcons = document.querySelectorAll('th[data-sort] .material-symbols-outlined');
-        if(sortIcons.length > 0){
-            sortIcons.forEach(icon => {
-                icon.textContent = 'swap_vert';
-            });
-        }
-    }
-
-    function closeDropdown() {
-        if (activeDropdown) {
-            activeDropdown.remove();
-            activeDropdown = null;
-        }
-    }
-
-    // Function to open prescription validation page
-    function openPrescriptionValidation(analysisId) {
-        console.log('openPrescriptionValidation called with analysisId:', analysisId);
-        const analysis = analyses.find(a => a.id === analysisId);
-        console.log('Found analysis:', analysis);
-        
-        if (!analysis || !analysis.recurring_analysis_id) {
-            console.log('Analysis not found or not recurring');
-            showToast(__('messages.error.notRecurringSeries'), 'error');
-            return;
-        }
-        
-        console.log('Showing modal for recurring analysis:', analysis.recurring_analysis_id);
-        showPrescriptionValidationModal(analysis.recurring_analysis_id, analysisId);
-    }
-
-    function showPrescriptionValidationModal(recurringAnalysisId, analysisId) {
-        console.log('showPrescriptionValidationModal called with:', recurringAnalysisId, analysisId);
-        const modalHTML = `
-            <div class="modal-overlay" id="prescription-validation-modal">
-                <div class="modal">
-                    <div class="modal-header">
-                        <h3>Validate Prescription</h3>
-                        <button type="button" class="modal-close" id="close-prescription-modal">×</button>
-                    </div>
-                    <div style="padding: 20px;">
-                        <p style="margin-bottom: 20px; color: #333; font-size: 14px; line-height: 1.4;">Please confirm that you have received a valid prescription for this analysis.</p>
-                    </div>
-                    <div class="modal-footer">
-                        <button type="button" class="btn btn-secondary" id="cancel-prescription-modal">Cancel</button>
-                        <button type="button" class="btn btn-primary" id="confirm-prescription-btn" data-recurring-id="${recurringAnalysisId}" data-analysis-id="${analysisId}">Confirm Prescription</button>
-                    </div>
-                </div>
-            </div>
-        `;
-        
-        document.body.insertAdjacentHTML('beforeend', modalHTML);
-        
-        // Show the modal by adding the 'show' class
-        setTimeout(() => {
-            const modal = document.getElementById('prescription-validation-modal');
-            if (modal) {
-                modal.classList.add('show');
-                
-                // Add event listeners
-                document.getElementById('close-prescription-modal').addEventListener('click', closePrescriptionValidationModal);
-                document.getElementById('cancel-prescription-modal').addEventListener('click', closePrescriptionValidationModal);
-                document.getElementById('confirm-prescription-btn').addEventListener('click', function() {
-                    confirmPrescriptionValidation(recurringAnalysisId, analysisId);
-                });
-            }
-        }, 10);
-    }
-
-    function closePrescriptionValidationModal() {
-        const modal = document.getElementById('prescription-validation-modal');
-        if (modal) {
-            modal.remove();
-        }
-    }
-
-    function confirmPrescriptionValidation(recurringAnalysisId, analysisId) {
-        const analysis = analyses.find(a => a.id === analysisId);
-        if (!analysis) {
-            showToast(__('messages.error.analysisNotFound'), 'error');
-            return;
-        }
-        
-        const data = {
-            recurringAnalysisId: recurringAnalysisId,
-            analysisId: analysisId,
-            analysisDate: analysis.analysis_date,
-            totalAnalysesPrescribed: 1, // Always validate only this specific analysis
-            prescriptionNumber: `VALIDATED-${Date.now()}`,
-            validFrom: analysis.analysis_date,
-            validUntil: analysis.analysis_date, // Valid only for this specific analysis date
-            validationNotes: `Agent validation - single analysis validation`
-        };
-
-        fetch(`/api/prescriptions/validate/${recurringAnalysisId}`, {
-            method: 'POST',
-            headers: {
-                'Content-Type': 'application/json'
-            },
-            body: JSON.stringify(data)
-        })
-        .then(response => response.json())
-        .then(result => {
-            if (result.success) {
-                showToast(__('messages.success.prescriptionValidated'), 'success');
-                closePrescriptionValidationModal();
-                loadAnalyses(); // Refresh the analyses list
-            } else {
-                showToast(result.message || __('messages.error.prescriptionFailed'), 'error');
-            }
-        })
-        .catch(error => {
-            console.error('Error validating prescription:', error);
-            showToast(__('messages.error.errorValidatingPrescription'), 'error');
-        });
-    }
-
-    // Utility Functions
-    function getErrorMessage(error) {
-        if (error.status === 401) {
-            return 'Authentication required. Please log in again.';
-        }
-
-        if (error.status === 403) {
-            return 'You do not have permission to perform this action.';
-        }
-
-        if (error.message.includes('Network error')) {
-            return 'Network error. Please check your connection and try again.';
-        }
-
-        if (error.data && typeof error.data === 'object' && error.data.message) {
-            return error.data.message;
-        }
-        if (error.data && typeof error.data === 'string') {
-            try {
-                const parsed = JSON.parse(error.data);
-                return parsed.message || error.message;
-            } catch (e) {
-                return error.data;
-            }
-        }
-
-        switch (error.status) {
-            case 400:
-                return 'Invalid request. Please check your input.';
-            case 404:
-                return 'Resource not found.';
-            case 429:
-                return 'Too many requests. Please try again later.';
-            case 500:
-                return 'Server error. Please try again later.';
-            default:
-                return error.message || 'An unexpected error occurred';
-        }
-    }
-
-    function handleAuthError(error) {
-        if (error.status === 401) {
-            showToast(__('messages.error.sessionExpired'), 'error');
-            setTimeout(() => {
-                // window.location.href = '/login';
-            }, 2000);
-            return true;
-        }
-        return false;
-    }
-
-    function showLoading() {
-        if(tableBody){
-            tableBody.innerHTML = '<tr><td colspan="9" class="loading"><span class="material-symbols-outlined">hourglass_empty</span><br>Loading analyses...</td></tr>';
-        }
-        if(recordCount){
-            recordCount.textContent = 'Loading...';
-        }
-    }
-
-    function showError(message) {
-        if(tableBody){
-            tableBody.innerHTML = `<tr><td colspan="9" style="text-align: center; padding: 40px; color: var(--dark-red);">${message}</td></tr>`;
-        }
-        if(recordCount){
-            recordCount.textContent = 'Error loading analyses';
-        }
-    }
-
-    function showToast(message, type = 'info', duration = 5000) {
-        if(!toast) return;
-
-        const toastIcon = toast.querySelector('.toast-icon');
-        const toastMessage = toast.querySelector('.toast-message');
-
-        const icons = {
-            success: 'check_circle',
-            error: 'error',
-            warning: 'warning',
-            info: 'info'
-        };
-
-        if(toastIcon) toastIcon.textContent = icons[type] || icons.info;
-        if(toastMessage) toastMessage.textContent = message;
-
-        toast.className = `toast ${type}`;
-        toast.classList.add('show');
-
-        setTimeout(() => {
-            toast.classList.remove('show');
-        }, duration);
-    }
-
-    function debounce(func, wait) {
-        let timeout;
-        return function executedFunction(...args) {
-            const later = () => {
-                clearTimeout(timeout);
-                func(...args);
-            };
-            clearTimeout(timeout);
-            timeout = setTimeout(later, wait);
-        };
-    }
-
-    // Global functions for pagination
-    window.changePage = function(page) {
-        if (page >= 1 && page <= totalPages && page !== currentPage) {
-            currentPage = page;
-            loadAnalyses();
-        }
-    };
-
+document.addEventListener('DOMContentLoaded', function() {
+    // Wait for date formatting functions to be available
+    let attempts = 0;
+    const maxAttempts = 50; // 5 seconds max wait
+    
+    function waitForDateFormatter() {
+        attempts++;
+        if (window.formatDate && window.formatDateTime && window.userDateFormat) {
+            // Date formatters are now available
+            initializePage();
+        } else if (attempts < maxAttempts) {
+            // Waiting for date formatters...
+            setTimeout(waitForDateFormatter, 100);
+        } else {
+            // Date formatters not available after 5 seconds, proceeding with defaults
+            // Set defaults if not available
+            window.userDateFormat = window.userDateFormat || 'DD/MM/YYYY';
+            window.userTimeFormat = window.userTimeFormat || '24h';
+            if (!window.formatDate) {
+                window.formatDate = function(date) {
+                    return new Date(date).toLocaleDateString();
+                };
+            }
+            if (!window.formatDateTime) {
+                window.formatDateTime = function(date) {
+                    return new Date(date).toLocaleString();
+                };
+            }
+            initializePage();
+        }
+    }
+    
+    waitForDateFormatter();
+});
+
+function initializePage() {
+    api.setConfig({
+        baseURL: '/api',
+        timeout: 15000
+    });
+
+    // Translation function fallback
+    if (typeof __ === 'undefined') {
+        window.__ = function(key) {
+            // Temporary hardcoded translations for testing
+            const hardcodedTranslations = {
+                'updateStatus': 'Mettre à jour le statut',
+                'validatePrescription': 'Valider la prescription',
+                'cancelAnalysis': 'Annuler l\'analyse',
+                'viewAuditLogs': 'Voir les journaux d\'audit',
+                'actions.postpone': 'Reporter',
+                'analyses.noAnalysesFound': 'Aucune analyse trouvée',
+                'export.noFiltersApplied': 'Aucun filtre appliqué - export de toutes les analyses'
+            };
+            
+            if (hardcodedTranslations[key]) {
+                return hardcodedTranslations[key];
+            }
+            
+            if (window.translations) {
+                const keys = key.split('.');
+                let value = window.translations;
+                for (const k of keys) {
+                    value = value[k];
+                    if (!value) break;
+                }
+                return value || key;
+            }
+            return key;
+        };
+    }
+
+    // State variables
+    let analyses = [];
+    let currentPage = 1;
+    let totalPages = 1;
+    let totalAnalyses = 0;
+    let limit = 20;
+    let activeDropdown = null;
+    let currentEditAnalysisId = null;
+    let sortField = null;
+    let organizationSettings = null;
+    let sortDirection = 'asc';
+    // Initialize hideActions - will be overridden by template if user lacks permission
+    window.hideActions = false;
+    let activeSearchDropdown = null;
+    let activeExportDropdown = null;
+    let analysisTypes = [];
+    let manuallyAdjustedDates = {}; // Track manually adjusted dates by index
+
+    // Export column definitions
+    const exportColumns = {
+        id: { name: 'ID', description: 'Analysis internal ID', sensitive: false },
+        analysisDate: { name: 'Analysis Date', description: 'Scheduled date for analysis', sensitive: false },
+        status: { name: 'Status', description: 'Current analysis status', sensitive: false },
+        analysisType: { name: 'Analysis Type', description: 'Type of blood analysis', sensitive: false },
+        notes: { name: 'Notes', description: 'Analysis notes and comments', sensitive: true },
+        patientId: { name: 'Patient Id', description: "Patient's internal ID ", sensitive: true },
+        patientName: { name: 'Patient Name', description: 'Patient full name', sensitive: true },
+        patientMatricule: { name: "Patient matricule", description: "Patient national registration number", sensitive: true },
+        doctorId: { name: 'Doctor Id', description: 'Dcotor internal ID', sensitive: true },
+        doctorName: { name: 'Doctor Name', description: 'Assigned doctor name', sensitive: false },
+        doctorSpecialization: { name: 'Doctor Specialization', description: 'Doctor specialization', sensitive: false },
+        roomId: { name: 'Room ID', description: 'Room internal ID', sensitive: true },
+        roomNumber: { name: 'Room Number', description: 'Assigned room number', sensitive: false },
+        roomService: { name: 'Room Service', description: 'Room service department', sensitive: false },
+        serviceId: { name: 'Service ID', description: 'Service internal ID', sensitive: true },
+        serviceName: { name: 'Service', description: 'Service responsinle', sensitive: false },
+        createdAt: { name: 'Created Date', description: 'Analysis creation date', sensitive: false },
+        createdById: { name: 'Created By', description: 'User who created the analysis', sensitive: false }
+    };
+
+    // Safe columns (non-sensitive, commonly exported)
+    const safeColumns = ['id', 'analysisDate', 'status', 'analysisType', 'doctorName', 'doctorSpecialization', 'roomNumber', 'roomService', 'createdAt'];
+
+    // DOM Elements
+    const tableBody = document.querySelector('#analysisTable tbody');
+    const searchInput = document.getElementById('searchInput');
+    const statusFilter = document.getElementById('statusFilter');
+    const typeFilter = document.getElementById('typeFilter');
+    const startDateFilter = document.getElementById('startDateFilter');
+    const endDateFilter = document.getElementById('endDateFilter');
+    const limitInput = document.getElementById('limitInput');
+    const recordCount = document.getElementById('recordCount');
+    const pagination = document.getElementById('pagination');
+    const addNewBtn = document.getElementById('addNewBtn');
+    const refreshBtn = document.getElementById('refreshBtn');
+    // Dashboard functionality removed
+    
+    // Bulk Actions Elements
+    const selectAllCheckbox = document.getElementById('selectAllCheckbox');
+    const bulkActionsContainer = document.getElementById('bulkActionsContainer');
+    const bulkSelectionInfo = document.getElementById('bulkSelectionInfo');
+    const bulkActionsBtn = document.getElementById('bulkActionsBtn');
+    const bulkActionsDropdown = document.getElementById('bulkActionsDropdown');
+    const bulkCancelAnalysisModal = document.getElementById('bulkCancelAnalysisModal');
+
+    // Export elements
+    const exportDropdownBtn = document.getElementById('exportDropdownBtn');
+    const exportDropdown = document.getElementById('exportDropdown');
+    const exportModal = document.getElementById('exportModal');
+
+    // Modals
+    const addAnalysisModal = document.getElementById('addAnalysisModal');
+    const updateStatusModal = document.getElementById('updateStatusModal');
+    // Dashboard modal removed
+    const confirmModal = document.getElementById('confirmModal');
+    const addDoctorModal = document.getElementById('addDoctorModal');
+    const cancelAnalysisModal = document.getElementById('cancelAnalysisModal');
+    const auditLogsModal = document.getElementById('auditLogsModal');
+    const postponeAnalysisModal = document.getElementById('postponeAnalysisModal');
+
+    const toast = document.getElementById('toast');
+
+    const keybinds = {
+        'Escape': () => {
+            if(activeDropdown !== null) return closeDropdown();
+            if(activeSearchDropdown !== null) return closeSearchDropdown();
+            if(activeExportDropdown !== null) return closeExportDropdown();
+            addAnalysisModal?.classList.remove('show');
+            updateStatusModal?.classList.remove('show');
+            // Dashboard modal removed
+            confirmModal?.classList.remove('show');
+            exportModal?.classList.remove('show');
+            addDoctorModal?.classList.remove('show');
+            cancelAnalysisModal?.classList.remove('show');
+            postponeAnalysisModal?.classList.remove('show');
+        },
+        'Control+r': () => {
+            loadAnalyses();
+        }
+    };
+    
+    // Bulk Actions Functions
+    function setupBulkActionsEventListeners() {
+        // Select all checkbox
+        selectAllCheckbox.addEventListener('change', function() {
+            const checkboxes = document.querySelectorAll('.row-checkbox:not(:disabled)');
+            checkboxes.forEach(cb => cb.checked = this.checked);
+            updateBulkSelectionInfo();
+        });
+        
+        // Individual row checkboxes (delegated event)
+        tableBody.addEventListener('change', function(e) {
+            if (e.target.classList.contains('row-checkbox')) {
+                updateBulkSelectionInfo();
+                updateSelectAllCheckbox();
+            }
+        });
+        
+        // Bulk actions dropdown
+        bulkActionsBtn.addEventListener('click', function(e) {
+            e.stopPropagation();
+            bulkActionsDropdown.classList.toggle('show');
+        });
+        
+        // Close dropdown when clicking outside
+        document.addEventListener('click', function(e) {
+            if (!bulkActionsBtn.contains(e.target) && !bulkActionsDropdown.contains(e.target)) {
+                bulkActionsDropdown.classList.remove('show');
+            }
+        });
+        
+        // Bulk action items
+        bulkActionsDropdown.addEventListener('click', async function(e) {
+            e.preventDefault();
+            const actionElement = e.target.closest('[data-action]');
+            if (actionElement) {
+                const action = actionElement.dataset.action;
+                await handleBulkAction(action);
+                bulkActionsDropdown.classList.remove('show');
+            }
+        });
+    }
+    
+    function updateBulkSelectionInfo() {
+        const selectedCount = document.querySelectorAll('.row-checkbox:checked').length;
+        bulkSelectionInfo.textContent = `${selectedCount} selected`;
+        
+        // Show/hide bulk actions container
+        if (selectedCount > 0) {
+            bulkActionsContainer.style.display = 'flex';
+        } else {
+            bulkActionsContainer.style.display = 'none';
+        }
+    }
+    
+    function updateSelectAllCheckbox() {
+        const checkboxes = document.querySelectorAll('.row-checkbox:not(:disabled)');
+        const checkedBoxes = document.querySelectorAll('.row-checkbox:checked');
+        
+        if (checkboxes.length === 0) {
+            selectAllCheckbox.checked = false;
+            selectAllCheckbox.indeterminate = false;
+        } else if (checkedBoxes.length === 0) {
+            selectAllCheckbox.checked = false;
+            selectAllCheckbox.indeterminate = false;
+        } else if (checkedBoxes.length === checkboxes.length) {
+            selectAllCheckbox.checked = true;
+            selectAllCheckbox.indeterminate = false;
+        } else {
+            selectAllCheckbox.checked = false;
+            selectAllCheckbox.indeterminate = true;
+        }
+    }
+    
+    async function handleBulkAction(action) {
+        const selectedIds = Array.from(document.querySelectorAll('.row-checkbox:checked'))
+            .map(cb => parseInt(cb.dataset.id));
+        
+        if (selectedIds.length === 0) {
+            showToast(__('messages.success.bulkAction.noSelection'), 'warning');
+            return;
+        }
+        
+        switch (action) {
+            case 'cancel-selected':
+                await bulkCancelAnalyses(selectedIds);
+                break;
+            default:
+                showToast(__('messages.success.bulkAction.unknownAction'), 'error');
+        }
+    }
+    
+    async function bulkCancelAnalyses(analysisIds) {
+        // Store the analysis IDs for the modal
+        window.bulkCancelAnalysisIds = analysisIds;
+        
+        // Update the modal with the count
+        const bulkCancelAnalysisCount = document.getElementById('bulkCancelAnalysisCount');
+        if (bulkCancelAnalysisCount) {
+            bulkCancelAnalysisCount.textContent = analysisIds.length;
+        }
+        
+        // Clear the reason field
+        const bulkCancelReason = document.getElementById('bulkCancelReason');
+        if (bulkCancelReason) {
+            bulkCancelReason.value = '';
+        }
+        
+        // Show the modal
+        bulkCancelAnalysisModal.classList.add('show');
+    }
+    
+    async function handleBulkCancelAnalysis(e) {
+        e.preventDefault();
+        
+        const analysisIds = window.bulkCancelAnalysisIds;
+        const bulkCancelReason = document.getElementById('bulkCancelReason');
+        const reason = bulkCancelReason ? bulkCancelReason.value.trim() : '';
+        
+        if (!reason) {
+            showToast(__('messages.success.bulkAction.provideCancellationReason'), 'error');
+            return;
+        }
+        
+        if (!analysisIds || analysisIds.length === 0) {
+            showToast('No analyses selected', 'error');
+            return;
+        }
+        
+        // Client-side validation will be handled by the server
+        // The server will return appropriate error messages with configurable limits
+        
+        try {
+            // Hide the modal
+            bulkCancelAnalysisModal.classList.remove('show');
+            
+            showToast(__('messages.success.bulkAction.cancellingAnalyses'), 'info');
+            
+            const result = await api.post('/analyses/bulk-cancel', {
+                analysisIds: analysisIds,
+                reason: reason
+            });
+            
+            if (result.success) {
+                showToast(`Successfully cancelled ${result.data.successCount} analyses`, 'success');
+                
+                // Clear selections
+                document.querySelectorAll('.row-checkbox:checked').forEach(cb => cb.checked = false);
+                selectAllCheckbox.checked = false;
+                updateBulkSelectionInfo();
+                
+                // Reload the table
+                await loadAnalyses();
+            } else {
+                showToast(result.message || 'Failed to cancel analyses', 'error');
+            }
+        } catch (error) {
+            console.error('Bulk cancel error:', error);
+            showToast(getErrorMessage(error), 'error');
+        }
+    }
+
+    // Initialize
+    init();
+
+    async function init() {
+        setupEventListeners();
+        await loadAnalysisTypes();
+        await loadOrganizationSettings();
+        await loadAnalyses();
+    }
+
+    function setupEventListeners() {
+        // Search and filters
+        if(searchInput){
+            searchInput.addEventListener('input', debounce(() => {
+                currentPage = 1;
+                loadAnalyses();
+            }, 500));
+        }
+
+        if(statusFilter){
+            statusFilter.addEventListener('change', () => {
+                currentPage = 1;
+                loadAnalyses();
+            });
+        }
+
+        if(typeFilter){
+            typeFilter.addEventListener('change', () => {
+                currentPage = 1;
+                loadAnalyses();
+            });
+        }
+
+        if(startDateFilter){
+            startDateFilter.addEventListener('change', () => {
+                currentPage = 1;
+                loadAnalyses();
+            });
+        }
+
+        if(endDateFilter){
+            endDateFilter.addEventListener('change', () => {
+                currentPage = 1;
+                loadAnalyses();
+            });
+        }
+
+        if(limitInput){
+            limitInput.addEventListener('change', () => {
+                limit = parseInt(limitInput.value) || 20;
+                currentPage = 1;
+                loadAnalyses();
+            });
+        }
+
+        // Buttons
+        if(addNewBtn){
+            addNewBtn.addEventListener('click', showAddAnalysisModal);
+        }
+        if(refreshBtn){
+            refreshBtn.addEventListener('click', loadAnalyses);
+        }
+        // Dashboard button removed
+
+        // Export functionality
+        if (exportDropdownBtn) {
+            setupExportEventListeners();
+        }
+        
+        // Bulk Actions functionality
+        if (selectAllCheckbox) {
+            setupBulkActionsEventListeners();
+        }
+
+        // Column sorting
+        const sortableHeaders = document.querySelectorAll('#analysisTable th[data-sort]');
+        if(sortableHeaders.length > 0){
+            sortableHeaders.forEach(th => {
+                th.addEventListener('click', function() {
+                    const field = this.getAttribute('data-sort');
+                    handleSort(field);
+                });
+            });
+        }
+
+        // Modal event listeners
+        setupModalEventListeners();
+
+        // Global click for closing dropdowns
+        document.addEventListener('click', function(e) {
+            if (activeDropdown && !e.target.closest('.dropdown-container')) {
+                closeDropdown();
+            }
+            if (activeSearchDropdown && !e.target.closest('.search-container')) {
+                closeSearchDropdown();
+            }
+            if (activeExportDropdown && !e.target.closest('.export-dropdown-container')) {
+                closeExportDropdown();
+            }
+        });
+
+        // Keyboard shortcuts
+        document.addEventListener('keydown', (e) => {
+            const key = [
+                e.ctrlKey ? 'Control' : '',
+                e.shiftKey ? 'Shift' : '',
+                e.altKey ? 'Alt' : '',
+                e.metaKey ? 'Meta' : '',
+                e.key,
+            ]
+                .filter(Boolean)
+                .join('+');
+
+            const action = keybinds[key];
+            if (action) {
+                e.preventDefault();
+                action();
+            }
+        });
+    }
+
+    function setupExportEventListeners() {
+        // Export dropdown toggle
+        exportDropdownBtn.addEventListener('click', (e) => {
+            e.stopPropagation();
+            toggleExportDropdown();
+        });
+
+        // Export dropdown options
+        exportDropdown.addEventListener('click', (e) => {
+            e.stopPropagation();
+            const action = e.target.closest('.dropdown-item')?.dataset.action;
+            if (action) {
+                closeExportDropdown();
+                handleExportAction(action);
+            }
+        });
+
+        // Export modal event listeners
+        const closeExportModalBtn = document.getElementById('closeExportModalBtn');
+        const cancelExportBtn = document.getElementById('cancelExportBtn');
+        const exportForm = document.getElementById('exportForm');
+
+        if(closeExportModalBtn) {
+            closeExportModalBtn.addEventListener('click', () => {
+                exportModal.classList.remove('show');
+            });
+        }
+        if(cancelExportBtn) {
+            cancelExportBtn.addEventListener('click', () => {
+                exportModal.classList.remove('show');
+            });
+        }
+        if(exportForm) {
+            exportForm.addEventListener('submit', handleExportSubmit);
+        }
+
+        // Column selection buttons
+        const selectAllColumnsBtn = document.getElementById('selectAllColumnsBtn');
+        const selectNoneColumnsBtn = document.getElementById('selectNoneColumnsBtn');
+        const selectSafeColumnsBtn = document.getElementById('selectSafeColumnsBtn');
+
+        if(selectAllColumnsBtn) {
+            selectAllColumnsBtn.addEventListener('click', () => {
+                selectAllColumns(true);
+            });
+        }
+        if(selectNoneColumnsBtn) {
+            selectNoneColumnsBtn.addEventListener('click', () => {
+                selectAllColumns(false);
+            });
+        }
+        if(selectSafeColumnsBtn) {
+            selectSafeColumnsBtn.addEventListener('click', () => {
+                selectSafeColumns();
+            });
+        }
+
+        // Listen for column checkbox changes
+        document.addEventListener('change', (e) => {
+            if (e.target.matches('.column-checkbox')) {
+                updateSensitiveWarning();
+            }
+        });
+    }
+
+    function setupModalEventListeners() {
+        // Add Analysis Modal
+        const closeAddModalBtn = document.getElementById('closeAddModalBtn');
+        const cancelAddBtn = document.getElementById('cancelAddBtn');
+        const addAnalysisForm = document.getElementById('addAnalysisForm');
+
+        if(closeAddModalBtn) {
+            closeAddModalBtn.addEventListener('click', () => {
+                addAnalysisModal.classList.remove('show');
+                resetAddAnalysisForm();
+            });
+        }
+        if(cancelAddBtn) {
+            cancelAddBtn.addEventListener('click', () => {
+                addAnalysisModal.classList.remove('show');
+                resetAddAnalysisForm();
+            });
+        }
+        if(addAnalysisForm) {
+            addAnalysisForm.addEventListener('submit', handleAddAnalysis);
+        }
+
+        // Recurring Analysis functionality
+        setupRecurringAnalysisEventListeners();
+
+        // Update Status Modal
+        const closeUpdateStatusModalBtn = document.getElementById('closeUpdateStatusModalBtn');
+        const cancelUpdateStatusBtn = document.getElementById('cancelUpdateStatusBtn');
+        const updateStatusForm = document.getElementById('updateStatusForm');
+
+        if(closeUpdateStatusModalBtn) {
+            closeUpdateStatusModalBtn.addEventListener('click', () => {
+                updateStatusModal.classList.remove('show');
+            });
+        }
+        if(cancelUpdateStatusBtn) {
+            cancelUpdateStatusBtn.addEventListener('click', () => {
+                updateStatusModal.classList.remove('show');
+            });
+        }
+        if(updateStatusForm) {
+            updateStatusForm.addEventListener('submit', handleUpdateStatus);
+        }
+
+        // Dashboard Modal functionality removed
+
+        // Confirm Modal
+        const closeConfirmBtn = document.getElementById('closeConfirmBtn');
+        const cancelConfirmBtn = document.getElementById('cancelConfirmBtn');
+
+        if(closeConfirmBtn) {
+            closeConfirmBtn.addEventListener('click', () => {
+                confirmModal.classList.remove('show');
+            });
+        }
+        if(cancelConfirmBtn) {
+            cancelConfirmBtn.addEventListener('click', () => {
+                confirmModal.classList.remove('show');
+            });
+        }
+
+        // Postpone Analysis Modal
+        const closePostponeModalBtn = document.getElementById('closePostponeModalBtn');
+        const cancelPostponeBtn = document.getElementById('cancelPostponeBtn');
+        const postponeAnalysisForm = document.getElementById('postponeAnalysisForm');
+        const postponeDateInput = document.getElementById('postponeDate');
+
+        if(closePostponeModalBtn) {
+            closePostponeModalBtn.addEventListener('click', () => {
+                postponeAnalysisModal.classList.remove('show');
+                postponeAnalysisForm.reset();
+            });
+        }
+        if(cancelPostponeBtn) {
+            cancelPostponeBtn.addEventListener('click', () => {
+                postponeAnalysisModal.classList.remove('show');
+                postponeAnalysisForm.reset();
+            });
+        }
+
+        if(postponeAnalysisForm) {
+            postponeAnalysisForm.addEventListener('submit', handlePostponeAnalysis);
+        }
+
+        if(postponeDateInput) {
+            postponeDateInput.addEventListener('change', validatePostponeDate);
+        }
+
+        // Add Doctor Modal
+        const closeAddDoctorModalBtn = document.getElementById('closeAddDoctorModalBtn');
+        const cancelAddDoctorBtn = document.getElementById('cancelAddDoctorBtn');
+        const addDoctorForm = document.getElementById('addDoctorForm');
+
+        if(closeAddDoctorModalBtn) {
+            closeAddDoctorModalBtn.addEventListener('click', () => {
+                addDoctorModal.classList.remove('show');
+            });
+        }
+        if(cancelAddDoctorBtn) {
+            cancelAddDoctorBtn.addEventListener('click', () => {
+                addDoctorModal.classList.remove('show');
+            });
+        }
+        if(addDoctorForm) {
+            addDoctorForm.addEventListener('submit', handleAddDoctor);
+        }
+
+        // Cancel Analysis Modal
+        const closeCancelAnalysisModalBtn = document.getElementById('closeCancelAnalysisModalBtn');
+        const cancelCancelAnalysisBtn = document.getElementById('cancelCancelAnalysisBtn');
+        const cancelAnalysisForm = document.getElementById('cancelAnalysisForm');
+
+        if(closeCancelAnalysisModalBtn) {
+            closeCancelAnalysisModalBtn.addEventListener('click', () => {
+                cancelAnalysisModal.classList.remove('show');
+            });
+        }
+        if(cancelCancelAnalysisBtn) {
+            cancelCancelAnalysisBtn.addEventListener('click', () => {
+                cancelAnalysisModal.classList.remove('show');
+            });
+        }
+        if(cancelAnalysisForm) {
+            cancelAnalysisForm.addEventListener('submit', handleCancelAnalysis);
+        }
+
+        // Bulk Cancel Analysis Modal
+        const closeBulkCancelModalBtn = document.getElementById('closeBulkCancelModalBtn');
+        const cancelBulkCancelBtn = document.getElementById('cancelBulkCancelBtn');
+        const bulkCancelAnalysisForm = document.getElementById('bulkCancelAnalysisForm');
+
+        if(closeBulkCancelModalBtn) {
+            closeBulkCancelModalBtn.addEventListener('click', () => {
+                bulkCancelAnalysisModal.classList.remove('show');
+            });
+        }
+        if(cancelBulkCancelBtn) {
+            cancelBulkCancelBtn.addEventListener('click', () => {
+                bulkCancelAnalysisModal.classList.remove('show');
+            });
+        }
+        if(bulkCancelAnalysisForm) {
+            bulkCancelAnalysisForm.addEventListener('submit', handleBulkCancelAnalysis);
+        }
+
+        // Audit Logs Modal
+        const closeAuditLogsModalBtn = document.getElementById('closeAuditLogsModalBtn');
+        const closeAuditLogsBtn = document.getElementById('closeAuditLogsBtn');
+
+        if(closeAuditLogsModalBtn) {
+            closeAuditLogsModalBtn.addEventListener('click', () => {
+                auditLogsModal.classList.remove('show');
+            });
+        }
+        if(closeAuditLogsBtn) {
+            closeAuditLogsBtn.addEventListener('click', () => {
+                auditLogsModal.classList.remove('show');
+            });
+        }
+    }
+
+    // Export Functions
+    function toggleExportDropdown() {
+        const container = exportDropdownBtn.closest('.export-dropdown-container');
+        const isOpen = container.classList.contains('show');
+
+        if (isOpen) {
+            closeExportDropdown();
+        } else {
+            closeExportDropdown(); // Close any other open dropdown first
+            container.classList.add('show');
+            exportDropdown.classList.add('show');
+            activeExportDropdown = exportDropdown;
+        }
+    }
+
+    function closeExportDropdown() {
+        const container = document.querySelector('.export-dropdown-container');
+        if (container) {
+            container.classList.remove('show');
+        }
+        if (exportDropdown) {
+            exportDropdown.classList.remove('show');
+        }
+        activeExportDropdown = null;
+    }
+
+    function handleExportAction(action) {
+        switch (action) {
+            case 'export-advanced':
+                showExportModal();
+                break;
+            case 'export-quick-csv':
+                performQuickExport('csv');
+                break;
+            case 'export-quick-excel':
+                performQuickExport('excel');
+                break;
+        }
+    }
+
+    function showExportModal() {
+        // Populate column selection
+        populateColumnGrid();
+
+        // Update current filters display
+        updateCurrentFiltersDisplay();
+
+        // Reset form
+        const exportForm = document.getElementById('exportForm');
+        if(exportForm) {
+            exportForm.reset();
+        }
+        const csvRadio = document.querySelector('input[name="exportFormat"][value="csv"]');
+        if(csvRadio) {
+            csvRadio.checked = true;
+        }
+
+        // Select safe columns by default
+        selectSafeColumns();
+
+        exportModal.classList.add('show');
+    }
+
+    function populateColumnGrid() {
+        const columnGrid = document.getElementById('columnGrid');
+        if(!columnGrid) return;
+
+        columnGrid.innerHTML = '';
+
+        Object.entries(exportColumns).forEach(([key, column]) => {
+            const option = document.createElement('div');
+            option.className = `column-option${column.sensitive ? ' sensitive' : ''}`;
+
+            option.innerHTML = `
+                <input type="checkbox" class="column-checkbox" value="${key}" id="col_${key}">
+                <label class="column-label" for="col_${key}">
+                    <div class="column-name">
+                        ${column.name}
+                        ${column.sensitive ? '<span class="column-sensitive-indicator">⚠️</span>' : ''}
+                    </div>
+                    <div class="column-description">${column.description}</div>
+                </label>
+            `;
+
+            columnGrid.appendChild(option);
+        });
+    }
+
+    function selectAllColumns(select) {
+        const checkboxes = document.querySelectorAll('.column-checkbox');
+        checkboxes.forEach(cb => cb.checked = select);
+        updateSensitiveWarning();
+    }
+
+    function selectSafeColumns() {
+        const checkboxes = document.querySelectorAll('.column-checkbox');
+        checkboxes.forEach(cb => {
+            cb.checked = safeColumns.includes(cb.value);
+        });
+        updateSensitiveWarning();
+    }
+
+    function updateSensitiveWarning() {
+        const sensitiveWarning = document.getElementById('sensitiveWarning');
+        if(!sensitiveWarning) return;
+
+        const selectedSensitive = [];
+
+        document.querySelectorAll('.column-checkbox:checked').forEach(cb => {
+            const column = exportColumns[cb.value];
+            if (column && column.sensitive) {
+                selectedSensitive.push(column.name);
+            }
+        });
+
+        if (selectedSensitive.length > 0) {
+            sensitiveWarning.style.display = 'flex';
+        } else {
+            sensitiveWarning.style.display = 'none';
+        }
+    }
+
+    function updateCurrentFiltersDisplay() {
+        const currentFilters = document.getElementById('currentFilters');
+        if(!currentFilters) return;
+
+        const activeFilters = [];
+
+        if (searchInput && searchInput.value.trim()) {
+            activeFilters.push(`Search: "${searchInput.value.trim()}"`);
+        }
+
+        if (statusFilter && statusFilter.value) {
+            activeFilters.push(`Status: ${statusFilter.value}`);
+        }
+
+        if (typeFilter && typeFilter.value) {
+            activeFilters.push(`Type: ${typeFilter.value}`);
+        }
+
+        if (startDateFilter && startDateFilter.value) {
+            activeFilters.push(`From: ${startDateFilter.value}`);
+        }
+
+        if (endDateFilter && endDateFilter.value) {
+            activeFilters.push(`To: ${endDateFilter.value}`);
+        }
+
+        if (activeFilters.length > 0) {
+            currentFilters.innerHTML = activeFilters.map(filter =>
+                `<span class="filter-tag">${filter}</span>`
+            ).join('');
+        } else {
+            currentFilters.innerHTML = `<span class="filter-info">${__('export.noFiltersApplied')}</span>`;
+        }
+    }
+
+    async function handleExportSubmit(e) {
+        e.preventDefault();
+
+        const exportPassword = document.getElementById('exportPassword');
+        const password = exportPassword ? exportPassword.value : '';
+        const formatRadio = document.querySelector('input[name="exportFormat"]:checked');
+        const format = formatRadio ? formatRadio.value : 'csv';
+        const selectedColumns = Array.from(document.querySelectorAll('.column-checkbox:checked')).map(cb => cb.value);
+
+        if (!password) {
+            showToast(__('messages.password.requiredForExport'), 'error');
+            return;
+        }
+
+        if (selectedColumns.length === 0) {
+            showToast(__('messages.export.selectColumns'), 'error');
+            return;
+        }
+
+        try {
+            showExportProgress(true);
+            await performExport(format, password, selectedColumns);
+            exportModal.classList.remove('show');
+            showToast(`${__('messages.export.completed')} (${format.toUpperCase()})`, 'success');
+        } catch (error) {
+            console.error('Export error:', error);
+            showToast(getErrorMessage(error), 'error');
+        } finally {
+            showExportProgress(false);
+        }
+    }
+
+    async function performQuickExport(format) {
+        // For quick export, just open the export modal with the format pre-selected
+        showExportModal();
+
+        // Pre-select the format
+        const formatRadio = document.querySelector(`input[name="exportFormat"][value="${format}"]`);
+        if(formatRadio) {
+            formatRadio.checked = true;
+        }
+
+        // Select safe columns by default
+        selectSafeColumns();
+
+        showToast(`Quick ${format.toUpperCase()} ${__('messages.export.enterPasswordInfo')}`, 'info');
+    }
+
+    async function performExport(format, password, selectedColumns) {
+        const exportData = {
+            password: password,
+            filters: getCurrentFilters(),
+            includeColumns: selectedColumns
+        };
+
+        let endpoint;
+        switch (format) {
+            case 'csv':
+                endpoint = '/analyses/export/csv';
+                break;
+            case 'excel':
+                endpoint = '/analyses/export/excel';
+                break;
+            case 'json':
+                endpoint = '/analyses/export/json';
+                break;
+            default:
+                throw new Error('Invalid export format');
+        }
+
+        try {
+            if (format === 'json') {
+                const data = await api.post(endpoint, exportData);
+                downloadJsonFile(data, `analyses_export_${new Date().toISOString().split('T')[0]}.json`);
+            } else {
+                await downloadFileExport(endpoint, exportData, format);
+            }
+        } catch (error) {
+            console.error('Export request error:', error);
+            throw error;
+        }
+    }
+
+    async function downloadFileExport(endpoint, exportData, format) {
+        const url = api.buildUrl(endpoint);
+
+        try {
+            const config = {
+                method: 'POST',
+                headers: {
+                    'Content-Type': 'application/json'
+                },
+                credentials: 'include',
+                body: JSON.stringify(exportData)
+            };
+
+            const timeoutPromise = new Promise((_, reject) =>
+                setTimeout(() => reject(new Error('Request timeout')), api.config.timeout || 15000)
+            );
+
+            let response = await Promise.race([
+                fetch(url, config),
+                timeoutPromise
+            ]);
+
+            if (response.status === 401) {
+                // Token expired, attempting refresh...
+                const refreshSuccess = await api.handleTokenRefresh();
+
+                if (refreshSuccess) {
+                    response = await Promise.race([
+                        fetch(url, config),
+                        timeoutPromise
+                    ]);
+                } else {
+                    throw new Error('Authentication failed');
+                }
+            }
+
+            if (!response.ok) {
+                const error = new Error(`HTTP Error: ${response.status} ${response.statusText}`);
+                error.status = response.status;
+                error.statusText = response.statusText;
+
+                try {
+                    const contentType = response.headers.get('content-type');
+                    if (contentType && contentType.includes('application/json')) {
+                        error.data = await response.json();
+                    } else {
+                        error.data = await response.text();
+                    }
+                } catch (e) {
+                    error.data = null;
+                }
+
+                throw error;
+            }
+
+            // Check for export warning headers
+            const hasWarning = response.headers.get('X-Export-Warning') === 'true';
+            if (hasWarning) {
+                const warningMessage = response.headers.get('X-Export-Message');
+                const exportLimits = response.headers.get('X-Export-Limits');
+                
+                if (warningMessage) {
+                    // Show warning toast with longer duration
+                    showToast(warningMessage, 'warning', 8000);
+                }
+                
+                // Log limits for debugging
+                if (exportLimits) {
+                    console.log('Export limits:', JSON.parse(exportLimits));
+                }
+            }
+
+            const blob = await response.blob();
+            const filename = getFilenameFromResponse(response) ||
+                `analyses_export_${new Date().toISOString().split('T')[0]}.${format === 'excel' ? 'xlsx' : format}`;
+
+            downloadBlob(blob, filename);
+
+        } catch (error) {
+            if (error.name === 'TypeError' && error.message.includes('fetch')) {
+                error.message = 'Network error: Please check your internet connection';
+            }
+            throw error;
+        }
+    }
+
+    function getCurrentFilters() {
+        const filters = {};
+
+        if (searchInput && searchInput.value.trim()) {
+            filters.search = searchInput.value.trim();
+        }
+
+        if (statusFilter && statusFilter.value) {
+            filters.status = statusFilter.value;
+        }
+
+        if (typeFilter && typeFilter.value) {
+            filters.analysisType = typeFilter.value;
+        }
+
+        if (startDateFilter && startDateFilter.value) {
+            filters.startDate = startDateFilter.value;
+        }
+
+        if (endDateFilter && endDateFilter.value) {
+            filters.endDate = endDateFilter.value;
+        }
+
+        return filters;
+    }
+
+    function getFilenameFromResponse(response) {
+        const disposition = response.headers.get('Content-Disposition');
+        if (disposition && disposition.indexOf('filename=') !== -1) {
+            const matches = /filename[^;=\n]*=((['"]).*?\2|[^;\n]*)/.exec(disposition);
+            if (matches && matches[1]) {
+                return matches[1].replace(/['"]/g, '');
+            }
+        }
+        return null;
+    }
+
+    function downloadBlob(blob, filename) {
+        const url = URL.createObjectURL(blob);
+        const a = document.createElement('a');
+        a.href = url;
+        a.download = filename;
+        document.body.appendChild(a);
+        a.click();
+        document.body.removeChild(a);
+        URL.revokeObjectURL(url);
+    }
+
+    function downloadJsonFile(data, filename) {
+        const jsonString = JSON.stringify(data, null, 2);
+        const blob = new Blob([jsonString], { type: 'application/json' });
+        downloadBlob(blob, filename);
+    }
+
+    function showExportProgress(show) {
+        const progressElement = document.getElementById('exportProgress');
+        if (progressElement) {
+            progressElement.classList.toggle('show', show);
+        }
+
+        const exportBtn = document.getElementById('executeExportBtn');
+        if (exportBtn) {
+            exportBtn.disabled = show;
+            if (show) {
+                exportBtn.innerHTML = `
+                    <div class="export-spinner"></div>
+                    Exporting...
+                `;
+            } else {
+                exportBtn.innerHTML = `
+                    <span class="material-symbols-outlined" style="font-size: 16px;">download</span>
+                    Export Data
+                `;
+            }
+        }
+    }
+
+    // API Functions
+    async function loadAnalysisTypes() {
+        try {
+            const response = await api.get('/org-settings/analysis-types');
+            if (response.success) {
+                analysisTypes = response.analysisTypes || [];
+                populateAnalysisTypeDropdowns();
+            } else {
+                console.error('Failed to load analysis types:', response.message);
+                showToast(__('messages.error.loadingAnalysisTypes'), 'error');
+            }
+        } catch (error) {
+            console.error('Error loading analysis types:', error);
+            showToast(__('messages.error.errorLoadingAnalysisTypes'), 'error');
+        }
+    }
+
+    async function loadOrganizationSettings() {
+        try {
+            const response = await api.get('/org-settings');
+            if (response.success) {
+                organizationSettings = response.settings || {};
+                console.log('Loaded organization settings:', organizationSettings);
+            } else {
+                console.error('Failed to load organization settings:', response.message);
+                // Don't show error toast as this is optional for now
+            }
+        } catch (error) {
+            console.error('Error loading organization settings:', error);
+            // Don't show error toast as this is optional for now
+        }
+    }
+    
+    function populateAnalysisTypeDropdowns() {
+        // Populate type filter dropdown
+        const typeFilter = document.getElementById('typeFilter');
+        if (typeFilter) {
+            // Keep the "All Types" option
+            const allOption = typeFilter.querySelector('option[value=""]');
+            typeFilter.innerHTML = '';
+            if (allOption) {
+                typeFilter.appendChild(allOption);
+            }
+            
+            // Add analysis types
+            analysisTypes.forEach(type => {
+                const option = document.createElement('option');
+                option.value = type.code;
+                option.textContent = `${type.code} - ${type.name}`;
+                typeFilter.appendChild(option);
+            });
+        }
+        
+        // Populate analysis type dropdown in add modal
+        const newAnalysisType = document.getElementById('newAnalysisType');
+        if (newAnalysisType) {
+            // Keep the "Select Type" option
+            const selectOption = newAnalysisType.querySelector('option[value=""]');
+            newAnalysisType.innerHTML = '';
+            if (selectOption) {
+                newAnalysisType.appendChild(selectOption);
+            }
+            
+            // Add analysis types
+            analysisTypes.forEach(type => {
+                const option = document.createElement('option');
+                option.value = type.code;
+                option.textContent = `${type.code} - ${type.name}`;
+                option.title = type.description || '';
+                newAnalysisType.appendChild(option);
+            });
+        }
+    }
+    
+    function getAnalysisTypeName(code) {
+        const type = analysisTypes.find(t => t.code === code);
+        return type ? type.name : code;
+    }
+
+    async function loadAnalyses() {
+        try {
+            showLoading();
+
+            let endpoint = '/analyses?';
+            const params = new URLSearchParams({
+                page: currentPage,
+                limit: limit
+            });
+
+            // Add filters
+            const filters = getCurrentFilters();
+            Object.entries(filters).forEach(([key, value]) => {
+                if (value) {
+                    params.append(key, value);
+                }
+            });
+
+            endpoint += params.toString();
+
+            await new Promise(r => setTimeout(r, 500))
+            const data = await api.get(endpoint);
+            
+
+            analyses = data.data || [];
+            totalAnalyses = data.pagination?.total || 0;
+            totalPages = data.pagination?.totalPages || 1;
+
+            renderTable();
+            renderPagination();
+            updateRecordCount();
+
+        } catch (error) {
+            console.error('Load analyses error:', error);
+            if (handleAuthError(error)) return;
+            showError(getErrorMessage(error));
+        }
+    }
+
+    async function createAnalysis(analysisData) {
+        try {
+            const data = await api.post('/analyses', analysisData);
+            return data;
+        } catch (error) {
+            console.error('Create analysis error:', error);
+            if (handleAuthError(error)) return;
+            showToast(getErrorMessage(error), 'error');
+            throw error;
+        }
+    }
+
+    async function createRecurringAnalysis(analysisData) {
+        try {
+            console.log('Attempting to create recurring analysis with data:', analysisData);
+            const data = await api.post('/recurring-analyses', analysisData);
+            return data;
+        } catch (error) {
+            console.error('Create recurring analysis error:', error);
+            console.error('Error data from backend:', error.data);
+            console.error('Error status:', error.status);
+            console.error('Analysis data sent:', analysisData);
+            
+            // Try to get more specific error information
+            if (error.data) {
+                console.error('Backend error details:', error.data);
+                let errorMessage = 'Backend validation error';
+                
+                if (typeof error.data === 'object' && error.data.message) {
+                    errorMessage = error.data.message;
+                    
+                    // Handle recurring analysis validation issues
+                    if (error.data.issues && Array.isArray(error.data.issues)) {
+                        console.error('Validation issues:', error.data.issues);
+                        const issues = error.data.issues.map((issue, index) => {
+                            if (typeof issue === 'object') {
+                                const date = issue.date ? new Date(issue.date).toLocaleDateString() : 'Unknown date';
+                                const problem = issue.issue || issue.message || issue.reason || 'Unknown issue';
+                                const suggestion = issue.suggestion || 'Please adjust your schedule';
+                                return `• ${date}: ${problem}\n  Suggestion: ${suggestion}`;
+                            }
+                            return `• Issue ${index + 1}: ${issue}`;
+                        }).join('\n');
+                        
+                        // Try to suggest a better start date
+                        let suggestion = "Tip: Try starting on a different date or use a different recurrence pattern.";
+                        
+                        if (error.data.issues.some(issue => issue.issue && issue.issue.includes('not a working day'))) {
+                            const currentStartDate = new Date(analysisData.analysisDate);
+                            const workingDays = organizationSettings?.working_days || ['Monday', 'Tuesday', 'Wednesday', 'Thursday', 'Friday'];
+                            const suggestedDate = adjustToNextWorkingDay(currentStartDate, workingDays);
+                            
+                            if (suggestedDate.getTime() !== currentStartDate.getTime()) {
+                                const suggestedDateStr = suggestedDate.toLocaleDateString();
+                                suggestion = `💡 Suggestion: Try starting on ${suggestedDateStr} (next working day) to avoid weekend conflicts.`;
+                            } else {
+                                suggestion = `💡 Suggestion: The current start date is fine, but daily scheduling hits weekends. Consider using "weekly" pattern instead.`;
+                            }
+                        }
+                        
+                        errorMessage = `${error.data.message}\n\nScheduling conflicts found:\n${issues}\n\n${suggestion}`;
+                    }
+                    
+                } else if (typeof error.data === 'object' && error.data.errors) {
+                    // Handle validation errors array
+                    const validationErrors = error.data.errors.map(err => err.msg || err.message || err).join(', ');
+                    errorMessage = `Validation errors: ${validationErrors}`;
+                } else if (typeof error.data === 'string') {
+                    errorMessage = error.data;
+                }
+                
+                showToast(errorMessage, 'error');
+            } else {
+                showToast(getErrorMessage(error), 'error');
+            }
+            
+            if (handleAuthError(error)) return;
+            throw error;
+        }
+    }
+
+    async function updateAnalysisStatus(analysisId, statusData) {
+        try {
+            await api.put(`/analyses/${analysisId}/status`, statusData);
+            showToast(__('messages.success.statusUpdated'), 'success');
+            loadAnalyses();
+        } catch (error) {
+            console.error('Update analysis status error:', error);
+            if (handleAuthError(error)) return;
+            showToast(getErrorMessage(error), 'error');
+            throw error;
+        }
+    }
+
+    async function postponeAnalysis(analysisId, postponeDate = null, reason = null) {
+        try {
+            const payload = {};
+            if (postponeDate) {
+                payload.postponeDate = postponeDate;
+            }
+            if (reason) {
+                payload.reason = reason;
+            }
+            
+            const data = await api.post(`/analyses/${analysisId}/postpone`, payload);
+            showToast(`${__('messages.success.analysisPostponed')} ${new Date(data.newDate).toLocaleDateString()}`, 'success');
+            loadAnalyses();
+        } catch (error) {
+            console.error('Postpone analysis error:', error);
+            if (handleAuthError(error)) return;
+            showToast(getErrorMessage(error), 'error');
+            throw error;
+        }
+    }
+
+    function showPostponeAnalysisModal(analysisId) {
+        // Reset form and validation
+        const form = document.getElementById('postponeAnalysisForm');
+        const validationMsg = document.getElementById('postponeDateValidation');
+        const infoBox = document.getElementById('postponeInfoBox');
+        
+        form.reset();
+        validationMsg.classList.remove('show');
+        infoBox.style.display = 'none';
+        
+        // Set the analysis ID
+        document.getElementById('postponeAnalysisId').value = analysisId;
+        
+        // Show modal
+        postponeAnalysisModal.classList.add('show');
+    }
+
+    async function handlePostponeAnalysis(e) {
+        e.preventDefault();
+        
+        const analysisId = document.getElementById('postponeAnalysisId').value;
+        const postponeDate = document.getElementById('postponeDate').value;
+        const reason = document.getElementById('postponeReason').value;
+        
+        if (!postponeDate) {
+            showToast('Please select a date', 'error');
+            return;
+        }
+        
+        try {
+            await postponeAnalysis(analysisId, postponeDate, reason);
+            postponeAnalysisModal.classList.remove('show');
+        } catch (error) {
+            // Error already handled in postponeAnalysis
+        }
+    }
+
+    async function validatePostponeDate() {
+        const dateInput = document.getElementById('postponeDate');
+        const validationMsg = document.getElementById('postponeDateValidation');
+        const infoBox = document.getElementById('postponeInfoBox');
+        const infoContent = infoBox.querySelector('.info-content');
+        const confirmBtn = document.getElementById('confirmPostponeBtn');
+        
+        const selectedDate = new Date(dateInput.value);
+        const dayName = selectedDate.toLocaleDateString('en-US', { weekday: 'long' });
+        
+        // Reset validation
+        validationMsg.classList.remove('show', 'success');
+        infoBox.style.display = 'none';
+        infoBox.classList.remove('warning');
+        confirmBtn.disabled = false;
+        
+        if (!dateInput.value) {
+            return;
+        }
+        
+        try {
+            // Check if it's a working day
+            const workingDays = organizationSettings.working_days || ['Monday', 'Tuesday', 'Wednesday', 'Thursday', 'Friday'];
+            
+            if (!workingDays.includes(dayName)) {
+                validationMsg.textContent = `${dayName} is not a working day. Please select a different date.`;
+                validationMsg.classList.add('show');
+                confirmBtn.disabled = true;
+                return;
+            }
+            
+            // Check capacity for the selected date
+            const capacityCheck = await api.post('/analyses/check-date-capacity', {
+                date: dateInput.value,
+                analysisId: document.getElementById('postponeAnalysisId').value
+            });
+            
+            if (!capacityCheck.available) {
+                validationMsg.textContent = capacityCheck.message || 'This date is not available.';
+                validationMsg.classList.add('show');
+                confirmBtn.disabled = true;
+                
+                if (capacityCheck.suggestions && capacityCheck.suggestions.length > 0) {
+                    infoBox.style.display = 'flex';
+                    infoBox.classList.add('warning');
+                    infoContent.innerHTML = `<strong>Suggested dates:</strong><br>${capacityCheck.suggestions.map(date => 
+                        new Date(date).toLocaleDateString('en-US', { weekday: 'short', year: 'numeric', month: 'short', day: 'numeric' })
+                    ).join('<br>')}`;
+                }
+            } else {
+                validationMsg.textContent = 'Date is available';
+                validationMsg.classList.add('show', 'success');
+                
+                if (capacityCheck.remainingCapacity !== undefined) {
+                    infoBox.style.display = 'flex';
+                    infoContent.textContent = `${capacityCheck.remainingCapacity} slot(s) remaining for this date.`;
+                }
+            }
+        } catch (error) {
+            console.error('Date validation error:', error);
+            if (!handleAuthError(error)) {
+                validationMsg.textContent = 'Error validating date. Please try again.';
+                validationMsg.classList.add('show');
+            }
+        }
+    }
+    async function cancelAnalysis(analysisId, reason) {
+        try {
+            await api.post(`/analyses/${analysisId}/cancel`, { reason });
+            showToast(__('messages.success.analysisCancelled'), 'success');
+            loadAnalyses();
+        } catch (error) {
+            console.error('Cancel analysis error:', error);
+            if (handleAuthError(error)) return;
+            showToast(getErrorMessage(error), 'error');
+            throw error;
+        }
+    }
+
+    // Dashboard functionality removed
+    /*
+    async function loadDashboard() {
+        try {
+            const [statsData, dashboardData] = await Promise.all([
+                api.get('/analyses/reports/statistics'),
+                api.get('/analyses/reports/dashboard')
+            ]);
+
+            return {
+                statistics: statsData.statistics,
+                dashboard: dashboardData.dashboard
+            };
+        } catch (error) {
+            console.error('Load dashboard error:', error);
+            if (handleAuthError(error)) return;
+            showToast(getErrorMessage(error), 'error');
+            throw error;
+        }
+    }
+    */
+
+    async function searchPatients(term) {
+        try {
+            if (!term || term.length < 2) {
+                return [];
+            }
+
+            const data = await api.get(`/patients/search/${encodeURIComponent(term)}?limit=10`);
+            return data.patients || [];
+        } catch (error) {
+            console.error('Patient search error:', error);
+            return [];
+        }
+    }
+
+    async function searchDoctors(term) {
+        try {
+            if (!term || term.length < 2) {
+                return [];
+            }
+
+            const data = await api.get(`/doctors/search/${encodeURIComponent(term)}?limit=10`);
+            return data.doctors || [];
+        } catch (error) {
+            console.error('Doctor search error:', error);
+            return [];
+        }
+    }
+
+    async function searchRooms(term) {
+        try {
+            if (!term || term.length < 2) {
+                return [];
+            }
+
+            const data = await api.get(`/admin/rooms/search/${encodeURIComponent(term)}?limit=10`);
+            return data.data || [];
+        } catch (error) {
+            console.error('Room search error:', error);
+            return [];
+        }
+    }
+
+    async function createDoctor(doctorData) {
+        try {
+            const data = await api.post('/doctors', doctorData);
+            return data;
+        } catch (error) {
+            console.error('Create doctor error:', error);
+            showToast(getErrorMessage(error), 'error');
+            throw error;
+        }
+    }
+
+    async function handleCreateNewDoctor(name, searchInput) {
+        // Store the search input reference for later use
+        const doctorSearchInputField = document.getElementById('doctorSearchInput');
+        const newDoctorNameField = document.getElementById('newDoctorName');
+        const newDoctorSpecializationField = document.getElementById('newDoctorSpecialization');
+        const newDoctorPhoneField = document.getElementById('newDoctorPhone');
+        const newDoctorEmailField = document.getElementById('newDoctorEmail');
+
+        if(doctorSearchInputField) doctorSearchInputField.value = searchInput.id;
+        if(newDoctorNameField) newDoctorNameField.value = name;
+        if(newDoctorSpecializationField) newDoctorSpecializationField.value = '';
+        if(newDoctorPhoneField) newDoctorPhoneField.value = '';
+        if(newDoctorEmailField) newDoctorEmailField.value = '';
+
+        addDoctorModal.classList.add('show');
+
+        // Focus on specialization field
+        setTimeout(() => {
+            if(newDoctorSpecializationField) {
+                newDoctorSpecializationField.focus();
+            }
+        }, 100);
+    }
+
+    async function handleAddDoctor(e) {
+        e.preventDefault();
+
+        const doctorSearchInputId = document.getElementById('doctorSearchInput').value;
+        const name = document.getElementById('newDoctorName').value.trim();
+        const specialization = document.getElementById('newDoctorSpecialization').value.trim();
+        const phone = document.getElementById('newDoctorPhone').value.trim();
+        const email = document.getElementById('newDoctorEmail').value.trim();
+
+        // Validation
+        if (!name) {
+            showToast(__('messages.validation.doctorName'), 'error');
+            return;
+        }
+
+        if (!specialization) {
+            showToast(__('messages.validation.specialization'), 'error');
+            return;
+        }
+
+        const doctorData = {
+            name: name,
+            specialization: specialization
+        };
+
+        if (phone) doctorData.phone = phone;
+        if (email) doctorData.email = email;
+
+        try {
+            const result = await createDoctor(doctorData);
+
+            if (result.success) {
+                // Find the original search input and update it
+                const originalSearchInput = document.getElementById(doctorSearchInputId);
+                if (originalSearchInput) {
+                    originalSearchInput.value = name;
+                    originalSearchInput.setAttribute('data-selected-id', result.doctorId);
+                }
+
+                addDoctorModal.classList.remove('show');
+                showToast(`${__('messages.success.doctorCreated')} "${name}"`, 'success');
+            }
+        } catch (error) {
+            console.error('Create doctor error:', error);
+            showToast(`Failed to create doctor: ${getErrorMessage(error)}`, 'error');
+        }
+    }
+
+    // UI Functions
+    function renderTable() {
+        if(!tableBody) return;
+
+        if (analyses.length === 0) {
+            tableBody.innerHTML = `<tr><td colspan="9" style="text-align: center; padding: 40px; color: var(--medium-gray);">${__('analyses.noAnalysesFound')}</td></tr>`;
+            return;
+        }
+
+        tableBody.innerHTML = '';
+
+        analyses.forEach(analysis => {
+            const row = document.createElement('tr');
+            row.dataset.id = analysis.id;
+            
+            // Add recurring analysis tracking
+            if (analysis.recurring_analysis_id) {
+                row.dataset.recurringId = analysis.recurring_analysis_id;
+            }
+
+            const analysisDate = new Date(analysis.analysis_date);
+            const today = new Date();
+            const isToday = analysisDate.toDateString() === today.toDateString();
+            const isOverdue = analysisDate < today && analysis.status === 'Pending';
+
+            // Don't highlight cancelled analyses as "today"
+            const dateClass = (isToday && analysis.status !== 'Cancelled') ? 'today' : (isOverdue ? 'overdue' : '');
+            const statusClass = getStatusClass(analysis.status);
+            const typeClass = getTypeClass(analysis.analysis_type);
+
+            const patientDisplay = getPatientDisplay(analysis.patient);
+            const doctorDisplay = getDoctorDisplay(analysis.doctor);
+            const roomDisplay = getRoomDisplay(analysis.room);
+            const notesDisplay = getNotesDisplay(analysis.notes);
+
+            row.innerHTML = `
+                <td>
+                    <input type="checkbox" class="row-checkbox" data-id="${analysis.id}" ${analysis.status === 'Cancelled' || analysis.status === 'Completed' ? 'disabled' : ''}>
+                </td>
+                <td>
+                    <span class="analysis-date ${dateClass}">
+                        ${window.formatDate ? window.formatDate(analysisDate) : analysisDate.toLocaleDateString()}
+                    </span>
+                    ${analysis.recurring_analysis_id ? `
+                        <div class="recurring-indicator" title="Part of recurring series">
+                            <span class="material-symbols-outlined">repeat</span>
+                            <span class="occurrence-number">${analysis.occurrence_number || '?'}</span>
+                            ${analysis.has_valid_prescription ? `
+                                <span class="prescription-verified" title="Prescription verified">
+                                    <span class="material-symbols-outlined">verified</span>
+                                </span>
+                            ` : `
+                                <span class="prescription-missing" title="Prescription required">
+                                    <span class="material-symbols-outlined">priority_high</span>
+                                </span>
+                            `}
+                        </div>
+                    ` : ''}
+                </td>
+                <td>${patientDisplay}</td>
+                <td>${doctorDisplay}</td>
+                <td>${roomDisplay}</td>
+                <td>
+                    <span class="type-badge ${typeClass}">${getAnalysisTypeName(analysis.analysis_type)}</span>
+                </td>
+                <td>
+                    <span class="status-badge ${statusClass}">${analysis.status}</span>
+                </td>
+                <td>${notesDisplay}</td>
+                ${window.hideActions !== true ? `<td>
+                    <div class="dropdown-container">
+                        <button class="action-button" data-id="${analysis.id}">
+                            <span class="material-symbols-outlined">more_vert</span>
+                        </button>
+                    </div>
+                </td>` : ''}
+            `;
+
+            tableBody.appendChild(row);
+        });
+
+        document.querySelectorAll('.action-button').forEach(btn => {
+            btn.addEventListener('click', handleActionClick);
+        });
+    }
+
+    function getStatusClass(status) {
+        const statusClasses = {
+            'Pending': 'status-pending',
+            'Delayed': 'status-delayed',
+            'In Progress': 'status-in-progress',
+            'Completed': 'status-completed',
+            'Cancelled': 'status-cancelled'
+        };
+        return statusClasses[status] || '';
+    }
+
+    function getTypeClass(type) {
+        const typeClasses = {
+            'XY': 'type-xy',
+            'YZ': 'type-yz',
+            'ZG': 'type-zg',
+            'HG': 'type-hg'
+        };
+        return typeClasses[type] || '';
+    }
+
+    function getPatientDisplay(patient) {
+        if (!patient) {
+            return '<span class="patient-none">No Patient</span>';
+        }
+
+        return `
+            <div class="patient-info">
+                <span class="patient-name">${patient.name}</span>
+                <span class="patient-id">${patient.matricule_national}</span>
+            </div>
+        `;
+    }
+
+    function getDoctorDisplay(doctor) {
+        if (!doctor) {
+            return '<span class="doctor-none">No Doctor</span>';
+        }
+
+        return `
+            <div class="doctor-info">
+                <span class="doctor-name">${doctor.name}</span>
+                ${doctor.specialization ? `<span class="doctor-specialization">${doctor.specialization}</span>` : ''}
+            </div>
+        `;
+    }
+
+    function getRoomDisplay(room) {
+        if (!room) {
+            return '<span class="room-none">No Room</span>';
+        }
+
+        return `
+            <div class="room-info">
+                <span class="room-number">${room.room_number}</span>
+                ${room.service ? `<span class="room-service">${room.service.name}</span>` : ''}
+            </div>
+        `;
+    }
+
+    function getNotesDisplay(notes) {
+        if (!notes || notes.trim() === '') {
+            return '<span class="notes-empty">No notes</span>';
+        }
+
+        return `<span class="analysis-notes" title="${notes}">${notes}</span>`;
+    }
+
+    function renderPagination() {
+        if(!pagination) return;
+
+        if (totalPages <= 1) {
+            pagination.innerHTML = '';
+            return;
+        }
+
+        let paginationHTML = '';
+
+        paginationHTML += `<button ${currentPage === 1 ? 'disabled' : ''} onclick="changePage(${currentPage - 1})">
+            <span class="material-symbols-outlined">chevron_left</span>
+        </button>`;
+
+        const startPage = Math.max(1, currentPage - 2);
+        const endPage = Math.min(totalPages, currentPage + 2);
+
+        if (startPage > 1) {
+            paginationHTML += `<button onclick="changePage(1)">1</button>`;
+            if (startPage > 2) {
+                paginationHTML += `<span class="page-info">...</span>`;
+            }
+        }
+
+        for (let i = startPage; i <= endPage; i++) {
+            paginationHTML += `<button class="${i === currentPage ? 'active' : ''}" onclick="changePage(${i})">${i}</button>`;
+        }
+
+        if (endPage < totalPages) {
+            if (endPage < totalPages - 1) {
+                paginationHTML += `<span class="page-info">...</span>`;
+            }
+            paginationHTML += `<button onclick="changePage(${totalPages})">${totalPages}</button>`;
+        }
+
+        paginationHTML += `<button ${currentPage === totalPages ? 'disabled' : ''} onclick="changePage(${currentPage + 1})">
+            <span class="material-symbols-outlined">chevron_right</span>
+        </button>`;
+
+        pagination.innerHTML = paginationHTML;
+    }
+
+    function updateRecordCount() {
+        if(!recordCount) return;
+
+        const start = (currentPage - 1) * limit + 1;
+        const end = Math.min(currentPage * limit, totalAnalyses);
+        recordCount.textContent = `Showing ${start}-${end} of ${totalAnalyses} analyses`;
+    }
+
+    function showAddAnalysisModal() {
+        const addAnalysisForm = document.getElementById('addAnalysisForm');
+        if(addAnalysisForm) {
+            addAnalysisForm.reset();
+        }
+
+        // Clear the data-selected-id attributes and values from search inputs
+        const searchInputs = ['newAnalysisPatientSearch', 'newAnalysisDoctorSearch', 'newAnalysisRoomSearch'];
+        searchInputs.forEach(inputId => {
+            const input = document.getElementById(inputId);
+            if (input) {
+                input.value = '';
+                input.removeAttribute('data-selected-id');
+                input.style.backgroundColor = ''; // Clear any background color
+            }
+        });
+
+        // Set default date to today
+        const newAnalysisDate = document.getElementById('newAnalysisDate');
+        if(newAnalysisDate) {
+            const today = new Date().toISOString().split('T')[0];
+            newAnalysisDate.value = today;
+        }
+
+        // Setup search inputs
+        setupSearchInputs();
+
+        addAnalysisModal.classList.add('show');
+    }
+
+    function setupSearchInputs() {
+        const searchInputs = [
+            { id: 'newAnalysisPatient', containerId: 'newAnalysisPatientContainer', searchFn: searchPatients, displayKey: 'name', extraKey: 'matricule_national' },
+            { id: 'newAnalysisDoctor', containerId: 'newAnalysisDoctorContainer', searchFn: searchDoctors, displayKey: 'name', extraKey: 'specialization' },
+            { id: 'newAnalysisRoom', containerId: 'newAnalysisRoomContainer', searchFn: searchRooms, displayKey: 'roomNumber', extraKey: 'service.name' }
+        ];
+
+        searchInputs.forEach(({ id, containerId, searchFn, displayKey, extraKey }) => {
+            const originalSelect = document.getElementById(id);
+            if (!originalSelect || originalSelect.hasAttribute('data-enhanced')) return;
+
+            const container = document.createElement('div');
+            container.id = containerId;
+            container.className = 'search-container';
+
+            const searchInput = document.createElement('input');
+            searchInput.type = 'text';
+            searchInput.className = 'form-control search-input-enhanced';
+            searchInput.placeholder = `Search ${id.includes('Patient') ? 'patients' : id.includes('Doctor') ? 'doctors' : 'rooms'}...`;
+            searchInput.setAttribute('data-selected-id', '');
+            searchInput.id = id + 'Search';
+
+            const dropdown = document.createElement('div');
+            dropdown.className = 'search-dropdown';
+            dropdown.style.display = 'none';
+
+            const clearBtn = document.createElement('button');
+            clearBtn.type = 'button';
+            clearBtn.className = 'search-clear-btn';
+            clearBtn.innerHTML = '<span class="material-symbols-outlined" style="font-size: 16px;">close</span>';
+            clearBtn.title = 'Clear selection';
+
+            container.appendChild(searchInput);
+            container.appendChild(clearBtn);
+            container.appendChild(dropdown);
+
+            originalSelect.parentNode.replaceChild(container, originalSelect);
+            originalSelect.setAttribute('data-enhanced', 'true');
+
+            setupSearchListeners(searchInput, dropdown, clearBtn, searchFn, displayKey, extraKey);
+        });
+    }
+
+    function setupSearchListeners(searchInput, dropdown, clearBtn, searchFn, displayKey, extraKey) {
+        searchInput.addEventListener('input', debounce(async (e) => {
+            const term = e.target.value.trim();
+
+            if (term.length === 0) {
+                hideSearchDropdown(dropdown);
+            } else if (term.length >= 2) {
+                const results = await searchFn(term);
+                showSearchDropdown(searchInput, dropdown, results, displayKey, extraKey);
+            } else {
+                hideSearchDropdown(dropdown);
+            }
+        }, 300));
+
+        clearBtn.addEventListener('click', () => {
+            searchInput.value = '';
+            searchInput.setAttribute('data-selected-id', '');
+            hideSearchDropdown(dropdown);
+            searchInput.focus();
+        });
+    }
+
+    async function getPatientDetails(patientId) {
+        try {
+            const {data: patientData} = await api.get(`/patients/${patientId}`);
+            return patientData || null;
+        } catch (error) {
+            console.error('Patient details error', error);
+            return null
+        }
+    }
+
+
+    async function getDoctorDetails(doctorId) {
+        try {
+            const {data: doctorData} = await api.get(`/doctors/${doctorId}`);
+            return doctorData || null;
+        } catch (error) {
+            console.error('Doctor details error', error);
+            return null
+        }
+    }
+
+
+    async function getRoomDetails(roomId) {
+        try {
+            const {data: roomData} = await api.get(`/rooms/${roomId}`);
+            return roomData || null;
+        } catch (error) {
+            console.error('Room details error', error);
+            return null
+        }
+    }
+
+
+    function showSearchDropdown(searchInput, dropdown, results, displayKey, extraKey) {
+        const searchTerm = searchInput.value.trim();
+
+        let html = '';
+
+        // Add existing results
+        results.forEach(item => {
+            const name = getNestedValue(item, displayKey);
+            const extra = getNestedValue(item, extraKey);
+
+            html += `
+                <div class="search-option" data-selected-id="${item.id}">
+                    <div class="search-option-content">
+                        <span class="search-option-name">${name}</span>
+                        ${extra ? `<span class="search-option-detail">${extra}</span>` : ''}
+                    </div>
+                </div>
+            `;
+        });
+
+        // Add "Create new..." option ONLY for doctors if no exact match found and search term is not empty
+        if (searchTerm.length >= 2 && searchInput.id.includes('Doctor')) {
+            const exactMatch = results.find(item =>
+                getNestedValue(item, displayKey).toLowerCase() === searchTerm.toLowerCase()
+            );
+
+            if (!exactMatch) {
+                html += `
+                    <div class="search-option search-option-create" data-action="create" data-entity-type="doctor">
+                        <div class="search-option-content">
+                            <span class="search-option-name">
+                                <span class="material-symbols-outlined" style="font-size: 16px; margin-right: 8px;">add</span>
+                                Add "${searchTerm}" as new Doctor
+                            </span>
+                            <span class="search-option-detail">Click to create new doctor</span>
+                        </div>
+                    </div>
+                `;
+            }
+        }
+
+        if (html === '') {
+            dropdown.style.display = 'none';
+            return;
+        }
+
+        dropdown.innerHTML = html;
+
+        dropdown.querySelectorAll('.search-option').forEach(option => {
+            option.addEventListener('click', async () => {
+                const action = option.getAttribute('data-action');
+
+                if (action === 'create') {
+                    await handleCreateNewDoctor(searchTerm, searchInput);
+                } else {
+                    const selectedId = option.getAttribute('data-selected-id');
+                    const selectedName = option.querySelector('.search-option-name').textContent;
+
+                    searchInput.value = selectedName;
+                    searchInput.setAttribute('data-selected-id', selectedId);
+
+                    if(searchInput.id.includes('Patient')){
+                        await handlePatientSelection(selectedId);
+                    }
+
+                }
+
+                hideSearchDropdown(dropdown);
+            });
+        });
+
+        dropdown.style.display = 'block';
+        activeSearchDropdown = dropdown;
+    }
+
+    async function handlePatientSelection(patientId){
+        try{
+            showToast(__('messages.success.bulkAction.loadingPatientDetails'), 'info');
+
+            const patientDetails = await getPatientDetails(patientId);
+
+            if(patientDetails){
+                if(patientDetails.doctor_id){
+                    const doctorSearchInput = document.getElementById('newAnalysisDoctorSearch');
+                    const doctorDetails = await getDoctorDetails(patientDetails.doctor_id);
+                    if (doctorDetails && doctorDetails.name) {
+                        doctorSearchInput.setAttribute('data-selected-id', patientDetails.doctor_id);
+                        doctorSearchInput.value = doctorDetails.name;
+
+                        doctorSearchInput.style.backgroundColor = '#e8f5e8';
+                        setTimeout(() => {
+                            doctorSearchInput.style.backgroundColor = '';
+                        }, 2000);
+                    }
+                }
+            
+                if(patientDetails.room_id) {
+                    const roomSearchInput = document.getElementById('newAnalysisRoomSearch');
+                    if (roomSearchInput) {
+                        const roomDetails = await getRoomDetails(patientDetails.room_id);
+                        if (roomDetails && roomDetails.room_number) {
+                            roomSearchInput.setAttribute('data-selected-id', patientDetails.room_id);
+                            roomSearchInput.value = roomDetails.room_number;
+
+                            // Add visual indicator that field was auto-filled
+                            roomSearchInput.style.backgroundColor = '#e8f5e8';
+                            setTimeout(() => {
+                                roomSearchInput.style.backgroundColor = '';
+                            }, 2000);
+                        }
+                    }
+                }
+            
+                const autoFilledItems = [];
+                if (patientDetails.doctor_id) autoFilledItems.push('doctor');
+                if (patientDetails.room_id) autoFilledItems.push('room');
+
+                if (autoFilledItems.length > 0) {
+                    showToast(`Auto-filled: ${autoFilledItems.join(' and ')}`, 'success');
+                } else {
+                    showToast(__('messages.success.bulkAction.noAssignedDoctorRoom'), 'warning');
+                }
+            } else {
+                showToast(__('messages.success.bulkAction.failedLoadPatientDetails'), 'error');
+            }
+        } catch (error) {
+            console.error('Error auto-filling patient details:', error);
+            showToast(__('messages.success.bulkAction.failedAutoFillDetails'), 'error');
+        }
+    }
+
+    function hideSearchDropdown(dropdown) {
+        dropdown.style.display = 'none';
+        if (activeSearchDropdown === dropdown) {
+            activeSearchDropdown = null;
+        }
+    }
+
+    function closeSearchDropdown() {
+        if (activeSearchDropdown) {
+            hideSearchDropdown(activeSearchDropdown);
+        }
+    }
+
+    function getNestedValue(obj, path) {
+        return path.split('.').reduce((o, p) => o && o[p], obj) || '';
+    }
+
+    function showUpdateStatusModal(analysisId) {
+        const analysis = analyses.find(a => a.id === analysisId);
+        if (!analysis) return;
+
+        currentEditAnalysisId = analysisId;
+
+        const updateStatusAnalysisId = document.getElementById('updateStatusAnalysisId');
+        const updateStatusPatientName = document.getElementById('updateStatusPatientName');
+        const updateStatusAnalysisType = document.getElementById('updateStatusAnalysisType');
+        const updateStatusCurrentStatus = document.getElementById('updateStatusCurrentStatus');
+
+        if(updateStatusAnalysisId) updateStatusAnalysisId.value = analysisId;
+        if(updateStatusPatientName) updateStatusPatientName.textContent = analysis.patient ? analysis.patient.name : 'N/A';
+        if(updateStatusAnalysisType) updateStatusAnalysisType.textContent = getAnalysisTypeName(analysis.analysis_type);
+        if(updateStatusCurrentStatus) updateStatusCurrentStatus.textContent = analysis.status;
+
+        // Reset form
+        const updateStatusNewStatus = document.getElementById('updateStatusNewStatus');
+
+        if(updateStatusNewStatus) updateStatusNewStatus.value = '';
+
+        updateStatusModal.classList.add('show');
+    }
+
+    /*
+    async function showDashboardModal() {
+        try {
+            dashboardModal.classList.add('show');
+
+            // Show loading state
+            const statsGrid = document.getElementById('statsGrid');
+            const dashboardTableBody = document.querySelector('#dashboardTable tbody');
+
+            if(statsGrid) {
+                statsGrid.innerHTML = '<div class="loading">Loading statistics...</div>';
+            }
+            if(dashboardTableBody) {
+                dashboardTableBody.innerHTML = '<tr><td colspan="5" class="loading">Loading dashboard...</td></tr>';
+            }
+
+            const data = await loadDashboard();
+
+            // Render statistics
+            renderStatistics(data.statistics);
+
+            // Render dashboard table
+            renderDashboardTable(data.dashboard);
+
+        } catch (error) {
+            console.error('Dashboard error:', error);
+            showToast(__('messages.error.loadingDashboard'), 'error');
+        }
+    }
+
+    function renderStatistics(stats) {
+        const statsGrid = document.getElementById('statsGrid');
+        if(!statsGrid) return;
+
+        const statsCards = [
+            { label: 'Total Analyses', value: stats.totalAnalyses, class: '' },
+            { label: 'Completed', value: stats.completedAnalyses, class: 'completed' },
+            { label: 'Pending', value: stats.pendingAnalyses, class: 'pending' },
+            { label: 'Delayed', value: stats.delayedAnalyses, class: 'delayed' },
+            { label: 'Completion Rate', value: `${stats.completionRate}%`, class: stats.completionRate >= 80 ? 'completed' : 'pending' }
+        ];
+
+        statsGrid.innerHTML = statsCards.map(stat => `
+            <div class="stat-card ${stat.class}">
+                <div class="stat-number">${stat.value}</div>
+                <div class="stat-label">${stat.label}</div>
+            </div>
+        `).join('');
+    }
+
+   function renderDashboardTable(dashboard) {
+        const tbody = document.querySelector('#dashboardTable tbody');
+        if(!tbody) return;
+
+        if (dashboard.length === 0) {
+            tbody.innerHTML = '<tr><td colspan="5" style="text-align: center; color: var(--medium-gray);">No analyses scheduled for today</td></tr>';
+            return;
+        }
+
+        tbody.innerHTML = dashboard.map(analysis => `
+            <tr>
+                <td>${analysis.patient_name}</td>
+                <td>${analysis.doctor_name}</td>
+                <td>${analysis.room_number}</td>
+                <td><span class="type-badge ${getTypeClass(analysis.analysis_type)}">${getAnalysisTypeName(analysis.analysis_type)}</span></td>
+                <td><span class="status-badge ${getStatusClass(analysis.status)}">${analysis.status}</span></td>
+            </tr>
+        `).join('');
+    }
+    */
+
+    function showCancelAnalysisModal(analysisId) {
+        const analysis = analyses.find(a => a.id === analysisId);
+        if (!analysis) return;
+
+        const cancelAnalysisIdField = document.getElementById('cancelAnalysisId');
+        const cancelAnalysisPatientName = document.getElementById('cancelAnalysisPatientName');
+        const cancelAnalysisType = document.getElementById('cancelAnalysisType');
+        const cancelAnalysisDate = document.getElementById('cancelAnalysisDate');
+        const cancelAnalysisReason = document.getElementById('cancelAnalysisReason');
+
+        if(cancelAnalysisIdField) cancelAnalysisIdField.value = analysisId;
+        if(cancelAnalysisPatientName) cancelAnalysisPatientName.textContent = analysis.patient ? analysis.patient.name : 'N/A';
+        if(cancelAnalysisType) cancelAnalysisType.textContent = getAnalysisTypeName(analysis.analysis_type);
+        if(cancelAnalysisDate) {
+            const date = new Date(analysis.analysis_date);
+            cancelAnalysisDate.textContent = window.formatDate ? window.formatDate(date) : date.toLocaleDateString();
+        }
+        if(cancelAnalysisReason) cancelAnalysisReason.value = '';
+
+        cancelAnalysisModal.classList.add('show');
+
+        // Focus on reason field
+        setTimeout(() => {
+            if(cancelAnalysisReason) {
+                cancelAnalysisReason.focus();
+            }
+        }, 100);
+    }
+
+    async function showAuditLogsModal(analysisId) {
+        const analysis = analyses.find(a => a.id === analysisId);
+        if (!analysis) return;
+
+        const auditLogsPatientName = document.getElementById('auditLogsPatientName');
+        const auditLogsAnalysisType = document.getElementById('auditLogsAnalysisType');
+        const auditLogsAnalysisDate = document.getElementById('auditLogsAnalysisDate');
+        const auditLogsTableBody = document.querySelector('#auditLogsTable tbody');
+
+        // Set analysis info
+        if(auditLogsPatientName) auditLogsPatientName.textContent = analysis.patient ? analysis.patient.name : 'N/A';
+        if(auditLogsAnalysisType) auditLogsAnalysisType.textContent = getAnalysisTypeName(analysis.analysis_type);
+        if(auditLogsAnalysisDate) {
+            const date = new Date(analysis.analysis_date);
+            auditLogsAnalysisDate.textContent = window.formatDate ? window.formatDate(date) : date.toLocaleDateString();
+        }
+
+        // Show modal
+        auditLogsModal.classList.add('show');
+
+        // Show loading state
+        if(auditLogsTableBody) {
+            auditLogsTableBody.innerHTML = '<tr><td colspan="3" class="audit-logs-loading">Loading audit logs...</td></tr>';
+        }
+
+        try {
+            // Fetch audit logs
+            const response = await api.get(`/analyses/${analysisId}/audit-logs`);
+            
+            if (response.success) {
+                const auditLogs = response.data;
+                
+                if (auditLogs.length === 0) {
+                    auditLogsTableBody.innerHTML = '<tr><td colspan="3" class="audit-logs-empty">No audit logs found for this analysis</td></tr>';
+                } else {
+                    auditLogsTableBody.innerHTML = auditLogs.map(log => `
+                        <tr>
+                            <td>
+                                <div class="audit-log-date">${log.date}</div>
+                            </td>
+                            <td>
+                                <div class="audit-log-action">${log.eventDescription}</div>
+                            </td>
+                            <td>
+                                <div class="audit-log-user">${log.user ? log.user.name : 'System'}</div>
+                            </td>
+                        </tr>
+                    `).join('');
+                }
+            } else {
+                auditLogsTableBody.innerHTML = '<tr><td colspan="3" class="audit-logs-empty">Failed to load audit logs</td></tr>';
+                showToast(__('messages.success.bulkAction.failedLoadAuditLogs'), 'error');
+            }
+        } catch (error) {
+            console.error('Error loading audit logs:', error);
+            auditLogsTableBody.innerHTML = '<tr><td colspan="3" class="audit-logs-empty">Error loading audit logs</td></tr>';
+            showToast('Error loading audit logs', 'error');
+        }
+    }
+
+    async function handleCancelAnalysis(e) {
+        e.preventDefault();
+
+        const analysisId = parseInt(document.getElementById('cancelAnalysisId').value);
+        const reason = document.getElementById('cancelAnalysisReason').value.trim();
+
+        // Basic validation - detailed validation will be handled by server
+        if (!reason) {
+            showToast(__('messages.validation.cancellationReason'), 'error');
+            return;
+        }
+
+        try {
+            await cancelAnalysis(analysisId, reason);
+            cancelAnalysisModal.classList.remove('show');
+        } catch (error) {
+            console.error('Cancel analysis error:', error);
+        }
+    }
+
+    function showConfirmModal(message, onConfirm) {
+        const confirmMessage = document.getElementById('confirmMessage');
+        const confirmBtn = document.getElementById('confirmBtn');
+
+        if(confirmMessage) confirmMessage.textContent = message;
+        if(confirmBtn) {
+            confirmBtn.onclick = () => {
+                confirmModal.classList.remove('show');
+                onConfirm();
+            };
+        }
+        confirmModal.classList.add('show');
+    }
+
+    // Recurring Analysis Functions
+    function setupRecurringAnalysisEventListeners() {
+        const enableRecurring = document.getElementById('enableRecurring');
+        const recurringOptions = document.getElementById('recurringOptions');
+        const recurrencePattern = document.getElementById('recurrencePattern');
+        const customIntervalGroup = document.getElementById('customIntervalGroup');
+        const intervalDays = document.getElementById('intervalDays');
+        const totalOccurrences = document.getElementById('totalOccurrences');
+
+        if (enableRecurring) {
+            enableRecurring.addEventListener('change', function() {
+                if (this.checked) {
+                    recurringOptions.style.display = 'block';
+                } else {
+                    recurringOptions.style.display = 'none';
+                    resetRecurringPreview();
+                }
+            });
+        }
+
+        if (recurrencePattern) {
+            recurrencePattern.addEventListener('change', function() {
+                const isCustom = this.value === 'custom';
+                customIntervalGroup.style.display = isCustom ? 'block' : 'none';
+                
+                if (!isCustom) {
+                    // Set default interval based on pattern
+                    switch (this.value) {
+                        case 'daily':
+                            intervalDays.value = 1;
+                            break;
+                        case 'weekly':
+                            intervalDays.value = 7;
+                            break;
+                        case 'monthly':
+                            intervalDays.value = 30;
+                            break;
+                    }
+                }
+                
+                updateRecurringPreview();
+            });
+        }
+
+        if (intervalDays) {
+            intervalDays.addEventListener('input', updateRecurringPreview);
+        }
+
+        if (totalOccurrences) {
+            totalOccurrences.addEventListener('input', updateRecurringPreview);
+        }
+
+        // Add missing event listener for analysis date
+        const newAnalysisDate = document.getElementById('newAnalysisDate');
+        if (newAnalysisDate) {
+            newAnalysisDate.addEventListener('change', updateRecurringPreview);
+        }
+    }
+
+    async function updateRecurringPreview() {
+        const newAnalysisDate = document.getElementById('newAnalysisDate');
+        const recurrencePattern = document.getElementById('recurrencePattern');
+        const intervalDays = document.getElementById('intervalDays');
+        const totalOccurrences = document.getElementById('totalOccurrences');
+        const recurringPreview = document.getElementById('recurringPreview');
+        const previewContent = document.getElementById('previewContent');
+
+        if (!newAnalysisDate?.value || !recurrencePattern?.value || !totalOccurrences?.value) {
+            recurringPreview.style.display = 'none';
+            return;
+        }
+
+        // Clear manual adjustments if key parameters changed (except when called from date picker)
+        if (!window.isUpdatingFromDatePicker) {
+            manuallyAdjustedDates = {};
+        }
+
+        const startDate = new Date(newAnalysisDate.value);
+        const pattern = recurrencePattern.value;
+        const interval = parseInt(intervalDays?.value) || getDefaultInterval(pattern);
+        const total = parseInt(totalOccurrences.value);
+
+        if (total < 2 || total > 100) {
+            recurringPreview.style.display = 'none';
+            return;
+        }
+
+        const dates = generateRecurringDates(startDate, pattern, interval, total);
+        
+        // Validate against company policy if available
+        const validationResults = await validateDatesAgainstPolicy(dates);
+        
+        let previewHTML = '<div class="preview-dates">';
+        
+        // Show information about automatic adjustments
+        previewHTML += '<div class="preview-info">';
+        previewHTML += `<div class="preview-info-item">ℹ️ Dates are automatically adjusted to working days</div>`;
+        previewHTML += '</div>';
+
+        // Show warnings if any policy violations remain
+        if (validationResults.hasViolations) {
+            previewHTML += '<div class="preview-warnings">';
+            if (validationResults.nonWorkingDays.length > 0) {
+                previewHTML += `<div class="preview-warning">⚠️ ${validationResults.nonWorkingDays.length} dates still fall on non-working days</div>`;
+            }
+            if (validationResults.exceededDailyLimit.length > 0) {
+                previewHTML += `<div class="preview-warning">⚠️ ${validationResults.exceededDailyLimit.length} dates may exceed daily analysis limit</div>`;
+            }
+            previewHTML += '</div>';
+        }
+        
+        dates.forEach((date, index) => {
+            // Use manually adjusted date if available, otherwise use generated date
+            const effectiveDate = manuallyAdjustedDates[index] || date;
+            const dateStr = formatDateForDisplay(effectiveDate);
+            const isoDateStr = effectiveDate.toISOString().split('T')[0];
+            const violations = validationResults.dateViolations[index] || {};
+            const hasWarning = violations.nonWorkingDay || violations.exceededLimit;
+            const warningClass = hasWarning ? 'preview-date-warning' : '';
+            const warningIcon = hasWarning ? '⚠️ ' : '';
+            const isManuallyAdjusted = manuallyAdjustedDates[index] ? 'manually-adjusted' : '';
+            
+            previewHTML += `
+                <div class="preview-date ${warningClass} ${isManuallyAdjusted}" title="${violations.reason || ''}">
+                    <span class="preview-date-number">${index + 1}.</span>
+                    <span class="preview-date-value">${warningIcon}${dateStr}</span>
+                    <button type="button" class="preview-date-picker-btn" data-index="${index}" data-date="${isoDateStr}" title="Change this date">
+                        <span class="material-symbols-outlined">calendar_month</span>
+                    </button>
+                    <input type="date" class="preview-date-picker" id="datePicker${index}" value="${isoDateStr}" 
+                           data-index="${index}" style="position: absolute; top: 0; left: 0; width: 1px; height: 1px; opacity: 0; pointer-events: none;">
+                </div>
+            `;
+        });
+        previewHTML += '</div>';
+
+        previewContent.innerHTML = previewHTML;
+        
+        // Add event listeners for date picker buttons
+        const datePickerBtns = previewContent.querySelectorAll('.preview-date-picker-btn');
+        datePickerBtns.forEach(btn => {
+            btn.addEventListener('click', function() {
+                const index = parseInt(this.dataset.index);
+                const currentDate = this.dataset.date;
+                openDatePicker(index, currentDate);
+            });
+        });
+        
+        // Add event listeners for date inputs
+        const datePickers = previewContent.querySelectorAll('.preview-date-picker');
+        datePickers.forEach(picker => {
+            picker.addEventListener('change', function() {
+                const index = parseInt(this.dataset.index);
+                const newDate = this.value;
+                updateAnalysisDate(index, newDate);
+            });
+        });
+        
+        recurringPreview.style.display = 'block';
+    }
+
+    function resetRecurringPreview() {
+        const recurringPreview = document.getElementById('recurringPreview');
+        recurringPreview.style.display = 'none';
+        // Clear manually adjusted dates when resetting
+        manuallyAdjustedDates = {};
+        // Clear any active date picker
+        if (activeDatePicker && activeDatePicker.listener) {
+            document.removeEventListener('click', activeDatePicker.listener);
+        }
+        activeDatePicker = null;
+    }
+
+    function resetAddAnalysisForm() {
+        // Reset the form
+        const addAnalysisForm = document.getElementById('addAnalysisForm');
+        if (addAnalysisForm) {
+            addAnalysisForm.reset();
+        }
+
+        // Clear the data-selected-id attributes and values from search inputs
+        const searchInputs = ['newAnalysisPatientSearch', 'newAnalysisDoctorSearch', 'newAnalysisRoomSearch'];
+        searchInputs.forEach(inputId => {
+            const input = document.getElementById(inputId);
+            if (input) {
+                input.value = '';
+                input.removeAttribute('data-selected-id');
+                input.style.backgroundColor = ''; // Clear any background color
+            }
+        });
+
+        // Reset recurring analysis fields
+        const enableRecurring = document.getElementById('enableRecurring');
+        const recurringOptions = document.getElementById('recurringOptions');
+        const recurrencePattern = document.getElementById('recurrencePattern');
+        const intervalDays = document.getElementById('intervalDays');
+        const totalOccurrences = document.getElementById('totalOccurrences');
+        const customIntervalGroup = document.getElementById('customIntervalGroup');
+
+        if (enableRecurring) enableRecurring.checked = false;
+        if (recurringOptions) recurringOptions.style.display = 'none';
+        if (recurrencePattern) recurrencePattern.value = '';
+        if (intervalDays) intervalDays.value = '';
+        if (totalOccurrences) totalOccurrences.value = '';
+        if (customIntervalGroup) customIntervalGroup.style.display = 'none';
+
+        // Clear and hide recurring preview
+        resetRecurringPreview();
+
+        // Clear search selections
+        currentEditAnalysisId = null;
+        
+        // Reset any search inputs that might have selections
+        const patientSearchInput = document.getElementById('patientSearchInput');
+        const doctorSearchInput = document.getElementById('doctorSearchInput');
+        const roomSearchInput = document.getElementById('roomSearchInput');
+        
+        if (patientSearchInput) patientSearchInput.value = '';
+        if (doctorSearchInput) doctorSearchInput.value = '';
+        if (roomSearchInput) roomSearchInput.value = '';
+    }
+
+    // Store active date picker info to manage cleanup
+    let activeDatePicker = null;
+    
+    // Functions for date picker functionality
+    function openDatePicker(index, currentDate) {
+        // Close any existing date picker first
+        if (activeDatePicker) {
+            hideDatePicker(activeDatePicker.index, activeDatePicker.element.value);
+        }
+        
+        const datePicker = document.getElementById(`datePicker${index}`);
+        if (datePicker) {
+            // Store reference to active picker
+            activeDatePicker = { index, element: datePicker, listener: null };
+            
+            // Make the input temporarily visible and clickable
+            datePicker.style.position = 'fixed';
+            datePicker.style.top = '50%';
+            datePicker.style.left = '50%';
+            datePicker.style.transform = 'translate(-50%, -50%)';
+            datePicker.style.zIndex = '10000';
+            datePicker.style.opacity = '1';
+            datePicker.style.width = 'auto';
+            datePicker.style.height = 'auto';
+            datePicker.style.pointerEvents = 'auto';
+            datePicker.style.border = '2px solid var(--blood-red)';
+            datePicker.style.borderRadius = '4px';
+            datePicker.style.padding = '8px';
+            datePicker.style.background = 'white';
+            datePicker.style.fontSize = '16px';
+            datePicker.style.boxShadow = '0 4px 12px rgba(0, 0, 0, 0.2)';
+            
+            // Focus and try to open the picker
+            datePicker.focus();
+            
+            // For newer browsers, try showPicker
+            if (typeof datePicker.showPicker === 'function') {
+                try {
+                    datePicker.showPicker();
+                } catch (e) {
+                    console.log('showPicker failed, fallback to manual input');
+                }
+            }
+            
+            // Add click outside listener to hide the picker
+            const hideOnClickOutside = (e) => {
+                if (!datePicker.contains(e.target)) {
+                    hideDatePicker(index, datePicker.value);
+                }
+            };
+            
+            // Store listener reference for cleanup
+            activeDatePicker.listener = hideOnClickOutside;
+            
+            // Add the listener after a short delay to avoid immediate triggering
+            setTimeout(() => {
+                document.addEventListener('click', hideOnClickOutside);
+            }, 100);
+        }
+    }
+    
+    function hideDatePicker(index, newDateStr) {
+        const datePicker = document.getElementById(`datePicker${index}`);
+        
+        // Remove click outside listener
+        if (activeDatePicker && activeDatePicker.listener) {
+            document.removeEventListener('click', activeDatePicker.listener);
+        }
+        activeDatePicker = null;
+        
+        // Hide the date picker
+        if (datePicker) {
+            datePicker.style.position = 'absolute';
+            datePicker.style.top = '0';
+            datePicker.style.left = '0';
+            datePicker.style.width = '1px';
+            datePicker.style.height = '1px';
+            datePicker.style.opacity = '0';
+            datePicker.style.pointerEvents = 'none';
+            datePicker.style.transform = 'none';
+            datePicker.style.zIndex = 'auto';
+            datePicker.style.border = 'none';
+            datePicker.style.borderRadius = 'initial';
+            datePicker.style.padding = 'initial';
+            datePicker.style.background = 'initial';
+            datePicker.style.fontSize = 'initial';
+            datePicker.style.boxShadow = 'none';
+        }
+        
+        // Update the date if changed and not empty
+        if (newDateStr && newDateStr.trim() !== '') {
+            updateAnalysisDate(index, newDateStr);
+        }
+    }
+
+    async function updateAnalysisDate(index, newDateStr) {
+        if (newDateStr) {
+            const newDate = new Date(newDateStr);
+            
+            // Validate against company policy
+            if (organizationSettings) {
+                const dayName = newDate.toLocaleDateString('en-US', { weekday: 'long' });
+                const workingDays = organizationSettings.working_days || ['Monday', 'Tuesday', 'Wednesday', 'Thursday', 'Friday'];
+                
+                // Check if it's a working day
+                if (!workingDays.includes(dayName)) {
+                    showToast(`${dayName} ${__('messages.validation.workingDay')}`, 'error');
+                    return;
+                }
+                
+                // Check daily analysis limit
+                const maxAnalysesPerDay = organizationSettings.max_analyses_per_day;
+                if (maxAnalysesPerDay) {
+                    try {
+                        const dateStr = newDate.toISOString().split('T')[0];
+                        const response = await api.get(`/analyses/count-by-date/${dateStr}`);
+                        
+                        if (response.count >= parseInt(maxAnalysesPerDay)) {
+                            showToast(`${__('messages.validation.maxAnalysesReached')} ${dateStr}. Please select a different date.`, 'error');
+                            return;
+                        }
+                    } catch (error) {
+                        console.error('Error checking daily analysis count:', error);
+                        // Continue anyway if we can't check the count
+                    }
+                }
+            }
+            
+            manuallyAdjustedDates[index] = newDate;
+            
+            // Set flag to prevent clearing manual adjustments
+            window.isUpdatingFromDatePicker = true;
+            
+            // Clear any active date picker before regenerating
+            if (activeDatePicker) {
+                if (activeDatePicker.listener) {
+                    document.removeEventListener('click', activeDatePicker.listener);
+                }
+                activeDatePicker = null;
+            }
+            
+            // Regenerate the preview to show updated date and validation
+            const pattern = document.getElementById('recurrencePattern')?.value;
+            const interval = document.getElementById('intervalDays')?.value;
+            const total = document.getElementById('totalOccurrences')?.value;
+            const startDate = document.getElementById('newAnalysisDate')?.value;
+            
+            if (pattern && total && startDate) {
+                updateRecurringPreview();
+            }
+            
+            // Clear flag after update
+            window.isUpdatingFromDatePicker = false;
+        }
+    }
+
+    // Function to get effective dates (including manual adjustments)
+    function getEffectiveDates(generatedDates) {
+        return generatedDates.map((date, index) => {
+            return manuallyAdjustedDates[index] || date;
+        });
+    }
+
+    function generateRecurringDates(startDate, pattern, interval, total) {
+        const dates = [];
+        const workingDays = organizationSettings?.working_days || ['Monday', 'Tuesday', 'Wednesday', 'Thursday', 'Friday'];
+        
+        // Adjust start date to next working day if needed
+        let currentDate = new Date(startDate);
+        currentDate = adjustToNextWorkingDay(currentDate, workingDays);
+        dates.push(new Date(currentDate));
+        
+        for (let i = 1; i < total; i++) {
+            const nextDate = new Date(dates[i - 1]);
+            
+            switch (pattern) {
+                case 'daily':
+                    nextDate.setDate(nextDate.getDate() + 1);
+                    break;
+                case 'weekly':
+                    nextDate.setDate(nextDate.getDate() + 7);
+                    break;
+                case 'monthly':
+                    nextDate.setMonth(nextDate.getMonth() + 1);
+                    break;
+                case 'custom':
+                    nextDate.setDate(nextDate.getDate() + interval);
+                    break;
+                default:
+                    nextDate.setDate(nextDate.getDate() + interval);
+            }
+            
+            // Adjust to next working day if needed
+            const adjustedDate = adjustToNextWorkingDay(nextDate, workingDays);
+            dates.push(adjustedDate);
+        }
+        
+        return dates;
+    }
+
+    function adjustToNextWorkingDay(date, workingDays) {
+        const adjustedDate = new Date(date);
+        let attempts = 0;
+        const maxAttempts = 14; // Prevent infinite loop
+        
+        while (attempts < maxAttempts) {
+            const dayName = adjustedDate.toLocaleDateString('en-US', { weekday: 'long' });
+            
+            if (workingDays.includes(dayName)) {
+                return adjustedDate;
+            }
+            
+            // Move to next day
+            adjustedDate.setDate(adjustedDate.getDate() + 1);
+            attempts++;
+        }
+        
+        // If we can't find a working day in 14 days, return original date
+        return new Date(date);
+    }
+
+    function getDefaultInterval(pattern) {
+        switch (pattern) {
+            case 'daily': return 1;
+            case 'weekly': return 7;
+            case 'monthly': return 30;
+            default: return 1;
+        }
+    }
+
+    function formatDateForDisplay(date) {
+        return window.formatDate ? window.formatDate(date) : date.toLocaleDateString();
+    }
+
+    async function validateDatesAgainstPolicy(dates) {
+        const result = {
+            hasViolations: false,
+            nonWorkingDays: [],
+            exceededDailyLimit: [],
+            adjustedDates: [],
+            dateViolations: {}
+        };
+
+        if (!organizationSettings) {
+            return result;
+        }
+
+        const workingDays = organizationSettings.working_days || ['Monday', 'Tuesday', 'Wednesday', 'Thursday', 'Friday'];
+        const maxAnalysesPerDay = organizationSettings.max_analyses_per_day || null;
+
+        // Check each date
+        for (let i = 0; i < dates.length; i++) {
+            const date = dates[i];
+            const dayName = date.toLocaleDateString('en-US', { weekday: 'long' });
+            const violations = {};
+
+            // Check if date was adjusted from original schedule
+            // Note: Since we now auto-adjust dates, working day violations should be rare
+            if (!workingDays.includes(dayName)) {
+                violations.nonWorkingDay = true;
+                violations.reason = `${dayName} is not a working day`;
+                result.nonWorkingDays.push(date);
+                result.hasViolations = true;
+            }
+
+            // Check daily limit (simplified check - would need to fetch existing analyses for accurate count)
+            if (maxAnalysesPerDay && maxAnalysesPerDay > 0) {
+                // Count how many analyses are already scheduled for this date among the recurring ones
+                const sameDay = dates.filter(d => d.toDateString() === date.toDateString()).length;
+                if (sameDay > 1) {
+                    violations.exceededLimit = true;
+                    violations.reason = violations.reason ? 
+                        `${violations.reason}; Multiple analyses scheduled for same day` :
+                        'Multiple analyses scheduled for same day';
+                    result.exceededDailyLimit.push(date);
+                    result.hasViolations = true;
+                }
+            }
+
+            if (Object.keys(violations).length > 0) {
+                result.dateViolations[i] = violations;
+            }
+        }
+
+        return result;
+    }
+
+    // Event Handlers
+    async function handleAddAnalysis(e) {
+        e.preventDefault();
+
+        const patientSearchInput = document.getElementById('newAnalysisPatientSearch');
+        const doctorSearchInput = document.getElementById('newAnalysisDoctorSearch');
+        const roomSearchInput = document.getElementById('newAnalysisRoomSearch');
+
+        const patientId = patientSearchInput ? patientSearchInput.getAttribute('data-selected-id') : null;
+        const doctorId = doctorSearchInput ? doctorSearchInput.getAttribute('data-selected-id') : null;
+        const roomId = roomSearchInput ? roomSearchInput.getAttribute('data-selected-id') : null;
+
+        const newAnalysisDate = document.getElementById('newAnalysisDate');
+        const newAnalysisType = document.getElementById('newAnalysisType');
+        const newAnalysisNotes = document.getElementById('newAnalysisNotes');
+
+        // Check if recurring analysis is enabled
+        const enableRecurring = document.getElementById('enableRecurring');
+        const isRecurring = enableRecurring && enableRecurring.checked;
+
+        // Format date to ISO8601 format for backend
+        const analysisDateValue = newAnalysisDate ? newAnalysisDate.value : '';
+        let isoDate = analysisDateValue ? new Date(analysisDateValue).toISOString().split('T')[0] : '';
+
+        // For recurring analysis, adjust start date to next working day if needed
+        if (isRecurring && isoDate && organizationSettings) {
+            const workingDays = organizationSettings.working_days || ['Monday', 'Tuesday', 'Wednesday', 'Thursday', 'Friday'];
+            const adjustedStartDate = adjustToNextWorkingDay(new Date(isoDate), workingDays);
+            isoDate = adjustedStartDate.toISOString().split('T')[0];
+            
+            console.log('Original start date:', analysisDateValue);
+            console.log('Adjusted start date:', isoDate);
+        }
+
+        const analysisData = {
+            analysisDate: isoDate,
+            analysisType: newAnalysisType ? newAnalysisType.value : '',
+            patientId: patientId ? parseInt(patientId) : null,
+            doctorId: doctorId ? parseInt(doctorId) : null,
+            roomId: roomId ? parseInt(roomId) : null,
+            notes: newAnalysisNotes ? newAnalysisNotes.value.trim() || null : null
+        };
+
+        // Add recurring analysis data if enabled
+        if (isRecurring) {
+            const recurrencePattern = document.getElementById('recurrencePattern');
+            const intervalDays = document.getElementById('intervalDays');
+            const totalOccurrences = document.getElementById('totalOccurrences');
+
+            analysisData.recurrencePattern = recurrencePattern ? recurrencePattern.value : '';
+            
+            // Only include intervalDays for custom patterns (backend validation marks it as optional)
+            if (recurrencePattern && recurrencePattern.value === 'custom') {
+                if (!intervalDays || !intervalDays.value || parseInt(intervalDays.value) < 1) {
+                    showToast(__('messages.validation.intervalRequired'), 'error');
+                    return;
+                }
+                analysisData.intervalDays = parseInt(intervalDays.value);
+            }
+            // For non-custom patterns, don't include intervalDays - let backend handle defaults
+            
+            analysisData.totalOccurrences = totalOccurrences ? parseInt(totalOccurrences.value) : null;
+            
+            // Generate the pre-calculated working day dates
+            const startDate = new Date(analysisData.analysisDate);
+            const interval = recurrencePattern && recurrencePattern.value === 'custom' ? 
+                parseInt(intervalDays?.value || 1) : 1;
+            const generatedDates = generateRecurringDates(
+                startDate, 
+                analysisData.recurrencePattern, 
+                interval, 
+                analysisData.totalOccurrences
+            );
+            
+            // Apply manual adjustments to get effective dates
+            const effectiveDates = getEffectiveDates(generatedDates);
+            
+            // Send the effective dates (including manual adjustments) to backend
+            analysisData.calculatedDates = effectiveDates.map(date => date.toISOString().split('T')[0]);
+            
+            console.log('Sending pre-calculated working day dates to backend:', analysisData.calculatedDates);
+        }
+
+        // Enhanced validation with detailed error reporting
+        const validationErrors = [];
+
+        if (!analysisData.analysisDate) {
+            validationErrors.push('Analysis date is required');
+        }
+
+        if (!analysisData.analysisType) {
+            validationErrors.push('Analysis type is required');
+        }
+
+        if (!analysisData.patientId || analysisData.patientId < 1) {
+            validationErrors.push('Please select a valid patient');
+        }
+
+        if (!analysisData.doctorId || analysisData.doctorId < 1) {
+            validationErrors.push('Please select a valid doctor');
+        }
+
+        if (!analysisData.roomId || analysisData.roomId < 1) {
+            validationErrors.push('Please select a valid room');
+        }
+
+        // Check if analysis type is valid (from loaded types)
+        if (analysisData.analysisType && analysisTypes.length > 0) {
+            const validType = analysisTypes.find(type => type.code === analysisData.analysisType);
+            if (!validType) {
+                validationErrors.push(`Invalid analysis type: ${analysisData.analysisType}. Available types: ${analysisTypes.map(t => t.code).join(', ')}`);
+            }
+        }
+
+        // Backend compatibility check - warn if type is not in expected hardcoded list
+        const backendExpectedTypes = ['XY', 'YZ', 'ZG', 'HG'];
+        if (analysisData.analysisType && !backendExpectedTypes.includes(analysisData.analysisType)) {
+            console.warn(`Analysis type '${analysisData.analysisType}' may not be supported by backend recurring analysis endpoint. Expected: ${backendExpectedTypes.join(', ')}`);
+        }
+
+        if (validationErrors.length > 0) {
+            showToast(`${__('messages.validationErrors')}\n${validationErrors.join('\n')}`, 'error');
+            console.error('Validation errors:', validationErrors);
+            console.error('Analysis data:', analysisData);
+            return;
+        }
+
+        // Recurring analysis validation
+        if (isRecurring) {
+            if (!analysisData.recurrencePattern) {
+                showToast(__('messages.validation.recurrenceRequired'), 'error');
+                return;
+            }
+
+            if (!analysisData.totalOccurrences || analysisData.totalOccurrences < 2) {
+                showToast(__('messages.validation.totalOccurrencesMin'), 'error');
+                return;
+            }
+
+            if (analysisData.intervalDays < 1) {
+                showToast(__('messages.validation.intervalMin'), 'error');
+                return;
+            }
+
+            if (analysisData.recurrencePattern === 'custom' && (!analysisData.intervalDays || analysisData.intervalDays < 1)) {
+                showToast(__('messages.validation.validInterval'), 'error');
+                return;
+            }
+
+            if (!analysisData.totalOccurrences || analysisData.totalOccurrences < 2 || analysisData.totalOccurrences > 100) {
+                showToast(__('messages.validation.totalOccurrencesRange'), 'error');
+                return;
+            }
+        }
+
+        // Debug: Log the exact data being sent
+        console.log('Sending analysis data to backend:', JSON.stringify(analysisData, null, 2));
+
+        try {
+            if (isRecurring) {
+                await createRecurringAnalysis(analysisData);
+                addAnalysisModal.classList.remove('show');
+                showToast(`${__('messages.success.recurringCreated')} (${analysisData.totalOccurrences} analyses scheduled)`, 'success');
+                loadAnalyses();
+                resetAddAnalysisForm();
+            } else {
+                await createAnalysis(analysisData);
+                addAnalysisModal.classList.remove('show');
+                showToast(__('messages.success.analysisScheduled'), 'success');
+                loadAnalyses();
+                resetAddAnalysisForm();
+            }
+        } catch (error) {
+            console.error('Failed to create analysis:', error);
+            console.error('Analysis data that failed:', analysisData);
+        }
+    }
+
+
+    async function handleUpdateStatus(e) {
+        e.preventDefault();
+
+        const analysisId = currentEditAnalysisId;
+        const updateStatusNewStatus = document.getElementById('updateStatusNewStatus');
+        const newStatus = updateStatusNewStatus ? updateStatusNewStatus.value : '';
+
+        const statusData = {
+            status: newStatus
+        };
+
+        try {
+            await updateAnalysisStatus(analysisId, statusData);
+            updateStatusModal.classList.remove('show');
+        } catch (error) {
+            console.error('Failed to update analysis status:', error);
+        }
+    }
+
+    function handleActionClick(e) {
+        e.stopPropagation();
+
+        if (activeDropdown) {
+            closeDropdown();
+        }
+
+        const button = e.currentTarget;
+        const analysisId = parseInt(button.dataset.id);
+        const analysis = analyses.find(a => a.id === analysisId);
+        const container = button.closest('.dropdown-container');
+
+        const dropdown = document.createElement('div');
+        dropdown.className = 'dropdown-menu action-dropdown show';
+
+        let dropdownHTML = `
+            <div class="dropdown-item" data-action="update-status">
+                <span class="material-symbols-outlined">edit</span>
+                ${__('updateStatus')}
+            </div>
+        `;
+
+        // Add prescription validation option for recurring analyses
+        if (analysis.recurring_analysis_id) {
+            dropdownHTML += `
+                <div class="dropdown-item" data-action="validate-prescription">
+                    <span class="material-symbols-outlined">medication</span>
+                    ${__('validatePrescription')}
+                </div>
+            `;
+        }
+
+        if (analysis.status === 'Pending' || analysis.status === 'Delayed') {
+            dropdownHTML += `
+                <div class="dropdown-item" data-action="postpone">
+                    <span class="material-symbols-outlined">schedule</span>
+                    ${__('actions.postpone')}
+                </div>
+            `;
+        }
+
+        if (analysis.status !== 'Completed' && analysis.status !== 'Cancelled') {
+            dropdownHTML += `
+                <div class="dropdown-item" data-action="cancel">
+                    <span class="material-symbols-outlined">cancel</span>
+                    ${__('cancelAnalysis')}
+                </div>
+            `;
+        }
+
+        // Add audit logs option if user has permission
+        // Note: Also check for system_admin role as they may not have the permissions in their token yet
+        const hasAuditPermission = window.userPermissions && (
+            window.userPermissions.includes('analyses.view_audit_logs') ||
+            window.userPermissions.includes('analyses.view_all_audit_logs') ||
+            window.userPermissions.includes('admin') ||
+            (window.userRole && window.userRole === 'system_admin')
+        );
+        
+        console.log('Audit logs permission check:', {
+            userPermissions: window.userPermissions,
+            userRole: window.userRole,
+            hasAuditPermission
+        });
+        
+        if (hasAuditPermission) {
+            dropdownHTML += `
+                <div class="dropdown-item" data-action="view-audit-logs">
+                    <span class="material-symbols-outlined">history</span>
+                    ${__('viewAuditLogs')}
+                </div>
+            `;
+        }
+
+        dropdown.innerHTML = dropdownHTML;
+
+        dropdown.querySelectorAll('.dropdown-item').forEach(item => {
+            item.addEventListener('click', function(e) {
+                e.stopPropagation();
+
+                const action = this.dataset.action;
+
+                switch (action) {
+                    case 'update-status':
+                        showUpdateStatusModal(analysisId);
+                        break;
+                    case 'validate-prescription':
+                        console.log('Validate prescription clicked for analysis:', analysisId);
+                        openPrescriptionValidation(analysisId);
+                        break;
+                    case 'postpone':
+                        showPostponeAnalysisModal(analysisId);
+
+                        break;
+                    case 'cancel':
+                        showCancelAnalysisModal(analysisId);
+                        break;
+                    case 'view-audit-logs':
+                        showAuditLogsModal(analysisId);
+                        break;
+                }
+
+                closeDropdown();
+            });
+        });
+
+        container.appendChild(dropdown);
+        activeDropdown = dropdown;
+    }
+
+    function handleSort(field) {
+        if (sortField === field) {
+            sortDirection = sortDirection === 'asc' ? 'desc' : 'asc';
+        } else {
+            sortField = field;
+            sortDirection = 'asc';
+        }
+
+        resetSortIcons();
+        const th = document.querySelector(`th[data-sort="${field}"]`);
+        if(th && th.querySelector('.material-symbols-outlined')){
+            th.querySelector('.material-symbols-outlined').textContent =
+                sortDirection === 'asc' ? 'arrow_upward' : 'arrow_downward';
+        }
+
+        analyses.sort((a, b) => {
+            let aVal, bVal;
+
+            switch (field) {
+                case 'analysis_date':
+                    aVal = new Date(a.analysis_date);
+                    bVal = new Date(b.analysis_date);
+                    break;
+                case 'patient':
+                    aVal = a.patient ? a.patient.name : '';
+                    bVal = b.patient ? b.patient.name : '';
+                    break;
+                case 'doctor':
+                    aVal = a.doctor ? a.doctor.name : '';
+                    bVal = b.doctor ? b.doctor.name : '';
+                    break;
+                case 'room':
+                    aVal = a.room ? a.room.room_number : '';
+                    bVal = b.room ? b.room.room_number : '';
+                    break;
+                case 'analysis_type':
+                    aVal = a.analysis_type;
+                    bVal = b.analysis_type;
+                    break;
+                case 'status':
+                    aVal = a.status;
+                    bVal = b.status;
+                    break;
+                default:
+                    return 0;
+            }
+
+            if (aVal < bVal) return sortDirection === 'asc' ? -1 : 1;
+            if (aVal > bVal) return sortDirection === 'asc' ? 1 : -1;
+            return 0;
+        });
+
+        renderTable();
+    }
+
+    function resetSortIcons() {
+        const sortIcons = document.querySelectorAll('th[data-sort] .material-symbols-outlined');
+        if(sortIcons.length > 0){
+            sortIcons.forEach(icon => {
+                icon.textContent = 'swap_vert';
+            });
+        }
+    }
+
+    function closeDropdown() {
+        if (activeDropdown) {
+            activeDropdown.remove();
+            activeDropdown = null;
+        }
+    }
+
+    // Function to open prescription validation page
+    function openPrescriptionValidation(analysisId) {
+        console.log('openPrescriptionValidation called with analysisId:', analysisId);
+        const analysis = analyses.find(a => a.id === analysisId);
+        console.log('Found analysis:', analysis);
+        
+        if (!analysis || !analysis.recurring_analysis_id) {
+            console.log('Analysis not found or not recurring');
+            showToast(__('messages.error.notRecurringSeries'), 'error');
+            return;
+        }
+        
+        console.log('Showing modal for recurring analysis:', analysis.recurring_analysis_id);
+        showPrescriptionValidationModal(analysis.recurring_analysis_id, analysisId);
+    }
+
+    function showPrescriptionValidationModal(recurringAnalysisId, analysisId) {
+        console.log('showPrescriptionValidationModal called with:', recurringAnalysisId, analysisId);
+        const modalHTML = `
+            <div class="modal-overlay" id="prescription-validation-modal">
+                <div class="modal">
+                    <div class="modal-header">
+                        <h3>Validate Prescription</h3>
+                        <button type="button" class="modal-close" id="close-prescription-modal">×</button>
+                    </div>
+                    <div style="padding: 20px;">
+                        <p style="margin-bottom: 20px; color: #333; font-size: 14px; line-height: 1.4;">Please confirm that you have received a valid prescription for this analysis.</p>
+                    </div>
+                    <div class="modal-footer">
+                        <button type="button" class="btn btn-secondary" id="cancel-prescription-modal">Cancel</button>
+                        <button type="button" class="btn btn-primary" id="confirm-prescription-btn" data-recurring-id="${recurringAnalysisId}" data-analysis-id="${analysisId}">Confirm Prescription</button>
+                    </div>
+                </div>
+            </div>
+        `;
+        
+        document.body.insertAdjacentHTML('beforeend', modalHTML);
+        
+        // Show the modal by adding the 'show' class
+        setTimeout(() => {
+            const modal = document.getElementById('prescription-validation-modal');
+            if (modal) {
+                modal.classList.add('show');
+                
+                // Add event listeners
+                document.getElementById('close-prescription-modal').addEventListener('click', closePrescriptionValidationModal);
+                document.getElementById('cancel-prescription-modal').addEventListener('click', closePrescriptionValidationModal);
+                document.getElementById('confirm-prescription-btn').addEventListener('click', function() {
+                    confirmPrescriptionValidation(recurringAnalysisId, analysisId);
+                });
+            }
+        }, 10);
+    }
+
+    function closePrescriptionValidationModal() {
+        const modal = document.getElementById('prescription-validation-modal');
+        if (modal) {
+            modal.remove();
+        }
+    }
+
+    function confirmPrescriptionValidation(recurringAnalysisId, analysisId) {
+        const analysis = analyses.find(a => a.id === analysisId);
+        if (!analysis) {
+            showToast(__('messages.error.analysisNotFound'), 'error');
+            return;
+        }
+        
+        const data = {
+            recurringAnalysisId: recurringAnalysisId,
+            analysisId: analysisId,
+            analysisDate: analysis.analysis_date,
+            totalAnalysesPrescribed: 1, // Always validate only this specific analysis
+            prescriptionNumber: `VALIDATED-${Date.now()}`,
+            validFrom: analysis.analysis_date,
+            validUntil: analysis.analysis_date, // Valid only for this specific analysis date
+            validationNotes: `Agent validation - single analysis validation`
+        };
+
+        fetch(`/api/prescriptions/validate/${recurringAnalysisId}`, {
+            method: 'POST',
+            headers: {
+                'Content-Type': 'application/json'
+            },
+            body: JSON.stringify(data)
+        })
+        .then(response => response.json())
+        .then(result => {
+            if (result.success) {
+                showToast(__('messages.success.prescriptionValidated'), 'success');
+                closePrescriptionValidationModal();
+                loadAnalyses(); // Refresh the analyses list
+            } else {
+                showToast(result.message || __('messages.error.prescriptionFailed'), 'error');
+            }
+        })
+        .catch(error => {
+            console.error('Error validating prescription:', error);
+            showToast(__('messages.error.errorValidatingPrescription'), 'error');
+        });
+    }
+
+    // Utility Functions
+    function getErrorMessage(error) {
+        if (error.status === 401) {
+            return 'Authentication required. Please log in again.';
+        }
+
+        if (error.status === 403) {
+            return 'You do not have permission to perform this action.';
+        }
+
+        if (error.message.includes('Network error')) {
+            return 'Network error. Please check your connection and try again.';
+        }
+
+        if (error.data && typeof error.data === 'object' && error.data.message) {
+            return error.data.message;
+        }
+        if (error.data && typeof error.data === 'string') {
+            try {
+                const parsed = JSON.parse(error.data);
+                return parsed.message || error.message;
+            } catch (e) {
+                return error.data;
+            }
+        }
+
+        switch (error.status) {
+            case 400:
+                return 'Invalid request. Please check your input.';
+            case 404:
+                return 'Resource not found.';
+            case 429:
+                return 'Too many requests. Please try again later.';
+            case 500:
+                return 'Server error. Please try again later.';
+            default:
+                return error.message || 'An unexpected error occurred';
+        }
+    }
+
+    function handleAuthError(error) {
+        if (error.status === 401) {
+            showToast(__('messages.error.sessionExpired'), 'error');
+            setTimeout(() => {
+                // window.location.href = '/login';
+            }, 2000);
+            return true;
+        }
+        return false;
+    }
+
+    function showLoading() {
+        if(tableBody){
+            tableBody.innerHTML = '<tr><td colspan="9" class="loading"><span class="material-symbols-outlined">hourglass_empty</span><br>Loading analyses...</td></tr>';
+        }
+        if(recordCount){
+            recordCount.textContent = 'Loading...';
+        }
+    }
+
+    function showError(message) {
+        if(tableBody){
+            tableBody.innerHTML = `<tr><td colspan="9" style="text-align: center; padding: 40px; color: var(--dark-red);">${message}</td></tr>`;
+        }
+        if(recordCount){
+            recordCount.textContent = 'Error loading analyses';
+        }
+    }
+
+    function showToast(message, type = 'info', duration = 5000) {
+        if(!toast) return;
+
+        const toastIcon = toast.querySelector('.toast-icon');
+        const toastMessage = toast.querySelector('.toast-message');
+
+        const icons = {
+            success: 'check_circle',
+            error: 'error',
+            warning: 'warning',
+            info: 'info'
+        };
+
+        if(toastIcon) toastIcon.textContent = icons[type] || icons.info;
+        if(toastMessage) toastMessage.textContent = message;
+
+        toast.className = `toast ${type}`;
+        toast.classList.add('show');
+
+        setTimeout(() => {
+            toast.classList.remove('show');
+        }, duration);
+    }
+
+    function debounce(func, wait) {
+        let timeout;
+        return function executedFunction(...args) {
+            const later = () => {
+                clearTimeout(timeout);
+                func(...args);
+            };
+            clearTimeout(timeout);
+            timeout = setTimeout(later, wait);
+        };
+    }
+
+    // Global functions for pagination
+    window.changePage = function(page) {
+        if (page >= 1 && page <= totalPages && page !== currentPage) {
+            currentPage = page;
+            loadAnalyses();
+        }
+    };
+
 } // End of initializePage function