--- conflicted
+++ resolved
@@ -54,16 +54,11 @@
         // Extract token from headers
         const token = req.cookies.accessToken; // or similar code to extract the token
         if (!token) {
-<<<<<<< HEAD
             // Check if this is an API request or expects JSON response
             const isApiRequest = req.path.startsWith('/api/') || 
                                 req.headers.accept?.includes('application/json') ||
                                 req.headers['content-type']?.includes('application/json');
-=======
-            const isApiRequest = req.path.startsWith('/api/') || 
-                               req.headers.accept?.includes('application/json') ||
-                               req.headers['content-type']?.includes('application/json');
->>>>>>> 3e90d487
+
             
             if (isApiRequest) {
                 return res.status(401).json({
